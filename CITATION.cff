--- conflicted
+++ resolved
@@ -1,12 +1,8 @@
-<<<<<<< HEAD
 cff-version: 0.13.0
-=======
-cff-version: 0.12.2
->>>>>>> 4f6601f9
 message: "If you use this software, please cite it as below."
 authors:
 - family-names: "Vardanian"
-  given-names: "Ashot"
+  given-names: "Ash"
   orcid: "https://orcid.org/0000-0002-4882-1815"
 title: "UStore by Unum Cloud"
 version: 0.13.0
