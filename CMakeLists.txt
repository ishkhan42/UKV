--- conflicted
+++ resolved
@@ -136,15 +136,9 @@
     get_target_property(lib_SOURCES ${lib_name} SOURCES)
     get_target_property(lib_LIBRARIES ${lib_name} LINK_LIBRARIES)
 
-<<<<<<< HEAD
-    string(CONCAT server_name ${target_name} "_flight_server")
-    add_executable(${server_name} src/arrow_server.cpp ${target_SOURCES})
-    target_link_libraries(${server_name} pthread nlohmann_json::nlohmann_json arrow arrow_flight ${target_LIBRARIES})
-=======
     string(CONCAT server_name "ukv_" ${engine_name} "_flight_server")
     add_executable(${server_name} src/arrow_server.cpp ${lib_SOURCES})
     target_link_libraries(${server_name} pthread nlohmann_json::nlohmann_json arrow arrow_flight ${lib_LIBRARIES})
->>>>>>> e9a3968f
   endforeach()
 endif()
 
@@ -172,20 +166,12 @@
     get_target_property(target_SOURCES ${target_name} SOURCES)
     get_target_property(target_LIBRARIES ${target_name} LINK_LIBRARIES)
 
-<<<<<<< HEAD
-    string(CONCAT test_name ${target_name} "_unit_tests")
-=======
     string(CONCAT test_name "ukv_" ${client_name} "_unit_tests")
->>>>>>> e9a3968f
     add_executable(${test_name} tests/units.cpp ${target_SOURCES})
     target_link_libraries(${test_name} gtest ${target_LIBRARIES})
     add_test(NAME "${client_name}" COMMAND "${CMAKE_RUNTIME_OUTPUT_DIRECTORY}/${test_name}")
 
-<<<<<<< HEAD
-    string(CONCAT test_name ${target_name} "_api_test")
-=======
     string(CONCAT test_name "ukv_" ${client_name} "_api_test")
->>>>>>> e9a3968f
     add_executable(${test_name} tests/api.cpp ${target_SOURCES})
     target_link_libraries(${test_name} ${target_LIBRARIES})
   endforeach()
@@ -193,30 +179,17 @@
 
 # Generate benchmarks: Bitcoin Core & Twitter
 if(${UKV_BUILD_BENCHMARKS})
-<<<<<<< HEAD
   include("${CMAKE_SOURCE_DIR}/cmake/gbench.cmake")
-
-  foreach(client_name IN ITEMS ${UKV_CLIENT_LIBRARIES})
-=======
   foreach(client_name IN ITEMS ${UKV_CLIENT_NAMES})
->>>>>>> e9a3968f
     string(CONCAT target_name "ukv_" ${client_name})
     get_target_property(target_SOURCES ${target_name} SOURCES)
     get_target_property(target_LIBRARIES ${target_name} LINK_LIBRARIES)
 
-<<<<<<< HEAD
-    string(CONCAT bench_name ${target_name} "_twitter_benchmark")
-=======
     string(CONCAT bench_name "ukv_" ${client_name} "_twitter_benchmark")
->>>>>>> e9a3968f
     add_executable(${bench_name} benchmarks/twitter.cpp ${target_SOURCES})
     target_link_libraries(${bench_name} benchmark ${target_LIBRARIES})
 
-<<<<<<< HEAD
-    string(CONCAT bench_name ${target_name} "_bitcoin_benchmark")
-=======
     string(CONCAT bench_name "ukv_" ${client_name} "_bitcoin_benchmark")
->>>>>>> e9a3968f
     add_executable(${bench_name} benchmarks/bitcoin.cpp ${target_SOURCES})
     target_link_libraries(${bench_name} leveldb benchmark ${target_LIBRARIES})
   endforeach()
