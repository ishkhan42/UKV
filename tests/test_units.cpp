/**
 * @file test_units.cpp
 * @author Ashot Vardanian
 * @date 2022-07-06
 *
 * @brief A set of unit tests implemented using Google Test.
 */

#include <vector>
#include <unordered_set>
#include <filesystem>
#include <fstream>
#include <iostream>

#include <gtest/gtest.h>
#include <nlohmann/json.hpp>
#include <bson.h>

#include "ukv/ukv.hpp"

using namespace unum::ukv;
using namespace unum;

template <typename container_at>
char const* str_begin(container_at const& container) {
    if constexpr (std::is_same_v<char const*, container_at>)
        return container;
    else if constexpr (std::is_same_v<value_view_t, container_at>)
        return reinterpret_cast<char const*>(container.begin());
    else
        return reinterpret_cast<char const*>(std::data(container));
}

template <typename container_at>
char const* str_end(container_at const& container) {
    if constexpr (std::is_same_v<char const*, container_at>)
        return container + std::strlen(container);
    else if constexpr (std::is_same_v<value_view_t, container_at>)
        return reinterpret_cast<char const*>(container.end());
    else
        return str_begin(container) + std::size(container);
}

using json_t = nlohmann::json;

static json_t json_parse(char const* begin, char const* end) {
    json_t result;
    auto adapter = nlohmann::detail::input_adapter(begin, end);
    auto parser = nlohmann::detail::parser<json_t, decltype(adapter)>(std::move(adapter), nullptr, true, true);
    parser.parse(false, result);
    return result;
    // return json_t::parse(begin, end, nullptr, true, true);
}

#define M_EXPECT_EQ_JSON(str1, str2) \
    EXPECT_EQ(json_parse(str_begin(str1), str_end(str1)), json_parse(str_begin(str2), str_end(str2)));
#define M_EXPECT_EQ_MSG(str1, str2) \
    EXPECT_EQ(json_t::from_msgpack(str_begin(str1), str_end(str1)), json_parse(str_begin(str2), str_end(str2)));

static char const* path() {
    char* path = std::getenv("UKV_TEST_PATH");
    if (path)
        return std::strlen(path) ? path : nullptr;

#if defined(UKV_FLIGHT_CLIENT)
    return nullptr;
#elif defined(UKV_TEST_PATH)
    return UKV_TEST_PATH;
#else
    return nullptr;
#endif
}

void clear_environment() {
    namespace stdfs = std::filesystem;
    auto directory_str = path() ? std::string_view(path()) : "";
    if (directory_str.empty())
        return;
    stdfs::remove_all(directory_str);
    stdfs::create_directories(stdfs::path(directory_str).parent_path());
}

inline std::ostream& operator<<(std::ostream& os, collection_key_t obj) {
    return os << obj.collection << obj.key;
}

#pragma region Binary Modality

template <typename locations_at>
void check_length(blobs_ref_gt<locations_at>& ref, ukv_length_t expected_length) {

    EXPECT_TRUE(ref.value()) << "Failed to fetch missing keys";

    auto const expects_missing = expected_length == ukv_length_missing_k;
    using extractor_t = places_arg_extractor_gt<locations_at>;
    ukv_size_t count = extractor_t {}.count(ref.locations());

    // Validate that values match
    auto maybe_retrieved = ref.value();
    auto const& retrieved = *maybe_retrieved;
    EXPECT_EQ(retrieved.size(), count);

    // Check views
    auto it = retrieved.begin();
    for (std::size_t i = 0; i != count; ++i, ++it) {
        EXPECT_EQ((*it).size(), expects_missing ? 0 : expected_length);
    }

    // Check length estimates
    auto maybe_lengths = ref.length();
    EXPECT_TRUE(maybe_lengths);
    for (std::size_t i = 0; i != count; ++i) {
        EXPECT_EQ(maybe_lengths->at(i), expected_length);
    }

    // Check boolean indicators
    auto maybe_indicators = ref.present();
    EXPECT_TRUE(maybe_indicators);
    for (std::size_t i = 0; i != count; ++i) {
        EXPECT_EQ(maybe_indicators->at(i), !expects_missing);
    }
}

template <template <typename locations_at> class ref_at, typename locations_at>
void check_equalities(ref_at<locations_at>& ref, contents_arg_t values) {

    EXPECT_TRUE(ref.value()) << "Failed to fetch present keys";
    using extractor_t = places_arg_extractor_gt<locations_at>;

    // Validate that values match
    auto maybe_retrieved = ref.value();
    auto const& retrieved = *maybe_retrieved;
    EXPECT_EQ(retrieved.size(), extractor_t {}.count(ref.locations()));

    auto it = retrieved.begin();
    for (std::size_t i = 0; i != extractor_t {}.count(ref.locations()); ++i, ++it) {
        auto expected_len = values[i].size();
        auto expected_begin = values[i].begin();

        value_view_t retrieved_view = *it;
        value_view_t expected_view(expected_begin, expected_begin + expected_len);
        EXPECT_EQ(retrieved_view.size(), expected_view.size());
        EXPECT_EQ(retrieved_view, expected_view);
    }
}

template <typename locations_at>
void round_trip(blobs_ref_gt<locations_at>& ref, contents_arg_t values) {
    EXPECT_TRUE(ref.assign(values)) << "Failed to assign";
    check_equalities(ref, values);
}

struct triplet_t {
    static constexpr std::size_t val_size_k = sizeof(char);
    std::array<ukv_key_t, 3> keys {'a', 'b', 'c'};

    std::array<char, 3> vals {'A', 'B', 'C'};
    std::array<ukv_length_t, 3> lengths {1, 1, 1};
    std::array<ukv_length_t, 4> offsets {0, 1, 2, 3};
    ukv_octet_t presences = 1 | (1 << 1) | (1 << 2);
    std::array<ukv_bytes_ptr_t, 3> vals_pointers;

    triplet_t() noexcept {
        vals_pointers[0] = (ukv_bytes_ptr_t)&vals[0];
        vals_pointers[1] = (ukv_bytes_ptr_t)&vals[1];
        vals_pointers[2] = (ukv_bytes_ptr_t)&vals[2];
    }
    contents_arg_t contents() const noexcept { return contents_arrow(); }
    contents_arg_t contents_lengths() const noexcept {
        return {
            .lengths_begin = {&lengths[0], sizeof(lengths[0])},
            .contents_begin = {&vals_pointers[0], sizeof(vals_pointers[0])},
            .count = 3,
        };
    }
    contents_arg_t contents_arrow() const noexcept {
        return {
            .offsets_begin = {&offsets[0], sizeof(offsets[0])},
            .contents_begin = {&vals_pointers[0], 0},
            .count = 3,
        };
    }
    contents_arg_t contents_full() const noexcept {
        return {
            .presences_begin = &presences,
            .offsets_begin = {&offsets[0], sizeof(offsets[0])},
            .lengths_begin = {&lengths[0], 0},
            .contents_begin = {&vals_pointers[0], 0},
            .count = 3,
        };
    }
};

template <typename locations_at>
void round_trip(blobs_ref_gt<locations_at>& ref, triplet_t const& triplet) {
    round_trip(ref, triplet.contents_arrow());
    round_trip(ref, triplet.contents_lengths());
    round_trip(ref, triplet.contents_full());
}

template <template <typename locations_at> class ref_at, typename locations_at>
void check_equalities(ref_at<locations_at>& ref, triplet_t const& triplet) {
    check_equalities(ref, triplet.contents_arrow());
    check_equalities(ref, triplet.contents_lengths());
    check_equalities(ref, triplet.contents_full());
}

void check_binary_collection(blobs_collection_t& collection) {

    triplet_t triplet;
    auto ref = collection[triplet.keys];
    round_trip(ref, triplet);

    // Overwrite those values with same size integers and try again
    for (auto& val : triplet.vals)
        val += 7;
    round_trip(ref, triplet);

    // Overwrite with empty values, but check for existence
    EXPECT_TRUE(ref.clear());
    check_length(ref, 0);

    // Check scans
    keys_range_t present_keys = collection.keys();
    keys_stream_t present_it = present_keys.begin();
    auto expected_it = triplet.keys.begin();
    for (; expected_it != triplet.keys.end(); ++present_it, ++expected_it) {
        EXPECT_EQ(*expected_it, *present_it);
    }
    EXPECT_TRUE(present_it.is_end());

    // Remove all of the values and check that they are missing
    EXPECT_TRUE(ref.erase());
    check_length(ref, ukv_length_missing_k);
}

/**
 * Try opening a DB, clearing it, accessing the main collection.
 * Write some data into that main collection, and test retrieving it.
 */
TEST(db, open_clear_close) {

    clear_environment();
    database_t db;
    EXPECT_TRUE(db.open(path()));
    EXPECT_TRUE(db.clear());

    // Try getting the main collection
    blobs_collection_t collection = db.main();
    check_binary_collection(collection);
}

/**
 * Insert data into main collection.
 * Clear the whole DBMS.
 * Make sure the main collection is empty.
 */
TEST(db, clear_collection_by_clearing_db) {

    clear_environment();
    database_t db;
    EXPECT_TRUE(db.open(path()));

    blobs_collection_t collection = db.main();
    triplet_t triplet;
    auto ref = collection[triplet.keys];
    round_trip(ref, triplet.contents_arrow());

    EXPECT_EQ(collection.keys().size(), 3ul);
    EXPECT_EQ(collection.items().size(), 3ul);

    // Overwrite with empty values, but check for existence
    EXPECT_TRUE(db.clear());
    check_length(ref, ukv_length_missing_k);
}

/**
 * Fill the main collection with some keys from 1000 to 1100 and from 900 to 800.
 * Overwrite some of those with larger values, checking consistency.
 */
TEST(db, overwrite_with_step) {

    clear_environment();
    database_t db;
    EXPECT_TRUE(db.open(path()));
    EXPECT_TRUE(db.clear());

    // Try getting the main collection
    blobs_collection_t collection = db.main();

    // Monotonically increasing
    for (ukv_key_t k = 1000; k != 1100; ++k)
        collection[k] = "some";
    for (ukv_key_t k = 1000; k != 1100; ++k)
        EXPECT_EQ(*collection[k].value(), "some");

    EXPECT_EQ(collection.keys().size(), 100ul);
    EXPECT_EQ(collection.items().size(), 100ul);

    // Monotonically decreasing
    for (ukv_key_t k = 900; k != 800; --k)
        collection[k] = "other";
    for (ukv_key_t k = 900; k != 800; --k)
        EXPECT_EQ(*collection[k].value(), "other");

    EXPECT_EQ(collection.keys().size(), 200ul);
    EXPECT_EQ(collection.items().size(), 200ul);

    // Overwrites and new entries between two ranges
    for (ukv_key_t k = 800; k != 1100; k += 2)
        collection[k] = "third";
    for (ukv_key_t k = 800; k != 1100; k += 2)
        EXPECT_EQ(*collection[k].value(), "third");

    EXPECT_EQ(collection.keys().size(), 250ul);
    EXPECT_EQ(collection.items().size(), 250ul);
}

/**
 * Populate the main collection, close the DBMS, reopen it, check consistency.
 */
TEST(db, persistency) {

    if (!path())
        return;

    clear_environment();
    database_t db;
    EXPECT_TRUE(db.open(path()));

    triplet_t triplet;
    {
        blobs_collection_t collection = db.main();
        auto collection_ref = collection[triplet.keys];
        check_length(collection_ref, ukv_length_missing_k);
        round_trip(collection_ref, triplet);
        check_length(collection_ref, triplet_t::val_size_k);
    }
    db.close();
    {
        EXPECT_TRUE(db.open(path()));
        blobs_collection_t collection = db.main();
        auto collection_ref = collection[triplet.keys];
        check_equalities(collection_ref, triplet);
        check_length(collection_ref, triplet_t::val_size_k);

        EXPECT_EQ(collection.keys().size(), 3ul);
        EXPECT_EQ(collection.items().size(), 3ul);
    }
}

/**
 * Creates news collections under unique names.
 * Tests collection lookup by name, dropping/clearing existing collections.
 */
TEST(db, named_collections) {

    clear_environment();
    database_t db;
    EXPECT_TRUE(db.open(path()));

    // We can't drop a missing collection, or the main one.
    EXPECT_FALSE(*db.contains("unknown"));
    EXPECT_FALSE(db.drop("unknown"));
    EXPECT_FALSE(db.drop(""));

    if (ukv_supports_named_collections_k) {

        EXPECT_TRUE(db["col1"]);
        EXPECT_TRUE(db["col2"]);

        EXPECT_FALSE(db.create("col1"));
        blobs_collection_t col1 = *db["col1"];
        EXPECT_FALSE(db.create("col2"));
        blobs_collection_t col2 = *db["col2"];

        check_binary_collection(col1);
        check_binary_collection(col2);

        EXPECT_TRUE(db.drop("col1"));
        EXPECT_TRUE(db.drop("col2"));
        EXPECT_TRUE(*db.contains(""));
        EXPECT_FALSE(*db.contains("col1"));
        EXPECT_FALSE(*db.contains("col2"));
    }

    EXPECT_TRUE(db.clear());
    EXPECT_TRUE(*db.contains(""));
}

/**
 * Tests listing the names of present collections.
 */
TEST(db, named_collections_list) {

    if (!ukv_supports_named_collections_k)
        return;

    clear_environment();
    database_t db;
    EXPECT_TRUE(db.open(path()));

    blobs_collection_t col1 = *db.create("col1");
    blobs_collection_t col2 = *db.create("col2");
    blobs_collection_t col3 = *db.create("col3");
    blobs_collection_t col4 = *db.create("col4");

    EXPECT_TRUE(*db.contains("col1"));
    EXPECT_TRUE(*db.contains("col2"));

    auto maybe_txn = db.transact();
    EXPECT_TRUE(maybe_txn);
    auto maybe_cols = maybe_txn->collections();
    EXPECT_TRUE(maybe_cols);

    size_t count = 0;
    std::vector<std::string> collections;
    auto cols = *maybe_cols;
    while (!cols.names.is_end()) {
        collections.push_back(std::string(*cols.names));
        ++cols.names;
        ++count;
    }
    EXPECT_EQ(count, 4);
    std::sort(collections.begin(), collections.end());
    EXPECT_EQ(collections[0], "col1");
    EXPECT_EQ(collections[1], "col2");
    EXPECT_EQ(collections[2], "col3");
    EXPECT_EQ(collections[3], "col4");

    EXPECT_TRUE(db.drop("col1"));
    EXPECT_FALSE(*db.contains("col1"));
    EXPECT_FALSE(db.drop(""));
    EXPECT_TRUE(db.main().clear());
}

/**
 * Tests clearing values in a collection, which would preserve the keys,
 * but empty the binary strings.
 */
TEST(db, clear_values) {
    clear_environment();
    database_t db;
    EXPECT_TRUE(db.open(path()));

    triplet_t triplet;

    blobs_collection_t col = db.main();
    auto collection_ref = col[triplet.keys];

    check_length(collection_ref, ukv_length_missing_k);
    round_trip(collection_ref, triplet);
    check_length(collection_ref, triplet_t::val_size_k);

    EXPECT_TRUE(col.clear_values());
    check_length(collection_ref, 0);
}

/**
 * Ordered batched scan over the main collection.
 */
TEST(db, batch_scan) {

    clear_environment();
    database_t db;
    EXPECT_TRUE(db.open(path()));
    blobs_collection_t collection = db.main();

    std::array<ukv_key_t, 512> keys;
    std::iota(std::begin(keys), std::end(keys), 0);
    auto ref = collection[keys];
    value_view_t value("value");
    EXPECT_TRUE(ref.assign(value));

    keys_range_t present_keys = collection.keys();
    keys_stream_t stream(db, collection, 256);
    EXPECT_TRUE(stream.seek_to_first());
    auto batch = stream.keys_batch();
    EXPECT_EQ(batch.size(), 256);
    EXPECT_FALSE(stream.is_end());

    EXPECT_TRUE(stream.seek_to_next_batch());
    batch = stream.keys_batch();
    EXPECT_EQ(batch.size(), 256);
    EXPECT_FALSE(stream.is_end());

    EXPECT_TRUE(stream.seek_to_next_batch());
    batch = stream.keys_batch();
    EXPECT_EQ(batch.size(), 0);
    EXPECT_TRUE(stream.is_end());
}

/**
 * Checks the "Read Commited" consistency guarantees of transactions.
 * Readers can't see the contents of pending (not committed) transactions.
 * https://jepsen.io/consistency/models/read-committed
 */
TEST(db, transaction_read_commited) {
    if (!ukv_supports_transactions_k)
        return;

    clear_environment();
    database_t db;
    EXPECT_TRUE(db.open(path()));
    EXPECT_TRUE(db.transact());
    transaction_t txn = *db.transact();

    triplet_t triplet;

    auto txn_ref = txn[triplet.keys];
    round_trip(txn_ref, triplet);

    blobs_collection_t collection = db.main();
    auto collection_ref = collection[triplet.keys];

    // Check for missing values before commit
    check_length(collection_ref, ukv_length_missing_k);
    EXPECT_TRUE(txn.commit());
    EXPECT_TRUE(txn.reset());

    // Validate that values match after commit
    check_equalities(collection_ref, triplet);
}

/**
 * Checks the "Snapshot Isolation" consistency guarantees of transactions.
 * If needed, readers can initiate snapshot-backed transactions.
 * All the reads, directed to that snapshot will not see newer operations,
 * affecting the HEAD state. From a consistency standpoint, it is a downgrade
 * from "Strictly Serializable" ACID transactions, but it is extremely useful
 * for numerous Business Intelligence applications.
 * https://jepsen.io/consistency/models/snapshot-isolation
 */
TEST(db, transaction_snapshot_isolation) {
    if (!ukv_supports_snapshots_k)
        return;

    clear_environment();
    database_t db;
    EXPECT_TRUE(db.open(path()));

    triplet_t triplet;
    triplet_t triplet_same_v;
    triplet_same_v.vals = {'D', 'D', 'D'};

    blobs_collection_t collection = db.main();
    auto collection_ref = collection[triplet.keys];

    check_length(collection_ref, ukv_length_missing_k);
    round_trip(collection_ref, triplet);

    transaction_t txn = *db.transact(true);
    auto txn_ref = txn[triplet.keys];
    check_equalities(txn_ref, triplet);
    round_trip(collection_ref, triplet_same_v);

    // Validate that values match
    auto maybe_retrieved = txn_ref.value();
    auto const& retrieved = *maybe_retrieved;
    auto it = retrieved.begin();
    auto cont = triplet_same_v.contents_full();
    for (std::size_t i = 0; i != cont.size(); ++i, ++it) {
        auto expected_len = cont[i].size();
        auto expected_begin = cont[i].begin();

        value_view_t retrieved_view = *it;
        value_view_t expected_view(expected_begin, expected_begin + expected_len);
        EXPECT_EQ(retrieved_view.size(), expected_view.size());
        EXPECT_NE(retrieved_view, expected_view);
    }

    txn = *db.transact(true);
    auto ref = txn[triplet_same_v.keys];
    round_trip(ref, triplet_same_v);
}

TEST(db, transaction_erase_missing) {
    if (!ukv_supports_transactions_k)
        return;

    clear_environment();
    database_t db;
    EXPECT_TRUE(db.open(path()));
    EXPECT_TRUE(db.transact());
    transaction_t txn1 = *db.transact();
    transaction_t txn2 = *db.transact();

    EXPECT_TRUE(txn2.main().at(-7297309151944849401).erase());
    EXPECT_TRUE(txn1.main().at(-8640850744835793378).erase());
    EXPECT_TRUE(txn1.commit());
    EXPECT_TRUE(txn2.commit());

    EXPECT_EQ(db.main().at(-8640850744835793378).value(), value_view_t {});
    EXPECT_EQ(db.main().at(-7297309151944849401).value(), value_view_t {});
    EXPECT_EQ(db.main().keys().size(), 0u);
}

TEST(db, transaction_write_conflicting) {
    if (!ukv_supports_transactions_k)
        return;

    clear_environment();
    database_t db;
    EXPECT_TRUE(db.open(path()));
    EXPECT_TRUE(db.transact());
    transaction_t txn1 = *db.transact();
    transaction_t txn2 = *db.transact();

    EXPECT_TRUE(txn2.main().at(6).assign("a"));
    EXPECT_TRUE(txn1.main().at(6).assign("b"));
    EXPECT_TRUE(txn1.commit());
    EXPECT_FALSE(txn2.commit());
}

/**
 *
 */
TEST(db, transaction_sequenced_commit) {
    if (!ukv_supports_transactions_k)
        return;

    clear_environment();
    database_t db;
    EXPECT_TRUE(db.open(path()));

    EXPECT_TRUE(db.transact());
    transaction_t txn = *db.transact();

    triplet_t triplet;
    auto txn_ref = txn[triplet.keys];

    EXPECT_TRUE(txn_ref.assign(triplet.contents()));
    auto maybe_sequence_number = txn.sequenced_commit();
    EXPECT_TRUE(maybe_sequence_number);
    auto current_sequence_number = *maybe_sequence_number;
    EXPECT_GT(current_sequence_number, 0);
    EXPECT_TRUE(txn.reset());
#if 0
    auto previous_sequence_number = current_sequence_number;
    EXPECT_TRUE(txn_ref.value());
    maybe_sequence_number = txn.sequenced_commit();
    EXPECT_TRUE(maybe_sequence_number);
    current_sequence_number = *maybe_sequence_number;
    EXPECT_EQ(current_sequence_number, previous_sequence_number);
    EXPECT_TRUE(txn.reset());

    previous_sequence_number = current_sequence_number;
    EXPECT_TRUE(txn_ref.assign(triplet.contents()));
    maybe_sequence_number = txn.sequenced_commit();
    EXPECT_TRUE(maybe_sequence_number);
    current_sequence_number = *maybe_sequence_number;
    EXPECT_GT(current_sequence_number, previous_sequence_number);
#endif
}

#pragma region Paths Modality

/**
 * Tests "Paths" Modality, with variable length keys.
 * Reads, writes, prefix matching and pattern matching.
 */
TEST(db, paths) {

    clear_environment();
    database_t db;
    EXPECT_TRUE(db.open(path()));

    char const* keys[] {"Facebook", "Apple", "Amazon", "Netflix", "Google", "Nvidia", "Adobe"};
    char const* vals[] {"F", "A", "A", "N", "G", "N", "A"};
    std::size_t keys_count = sizeof(keys) / sizeof(keys[0]);
    ukv_char_t separator = '\0';

    arena_t arena(db);
    status_t status;
    ukv_paths_write_t paths_write {
        .db = db,
        .error = status.member_ptr(),
        .arena = arena.member_ptr(),
        .tasks_count = keys_count,
        .path_separator = separator,
        .paths = keys,
        .paths_stride = sizeof(char const*),
        .values_bytes = reinterpret_cast<ukv_bytes_cptr_t*>(vals),
        .values_bytes_stride = sizeof(char const*),
    };
    ukv_paths_write(&paths_write);
    char* vals_recovered = nullptr;
    ukv_paths_read_t paths_read {
        .db = db,
        .error = status.member_ptr(),
        .arena = arena.member_ptr(),
        .tasks_count = keys_count,
        .path_separator = separator,
        .paths = keys,
        .paths_stride = sizeof(char const*),
        .values = reinterpret_cast<ukv_bytes_ptr_t*>(&vals_recovered),
    };
    ukv_paths_read(&paths_read);
    EXPECT_TRUE(status);
    EXPECT_EQ(std::string_view(vals_recovered, keys_count * 2),
              std::string_view("F\0A\0A\0N\0G\0N\0A\0", keys_count * 2));

    // Try getting either "Netflix" or "Nvidia" as one of the keys with "N" prefix
    ukv_str_view_t prefix = "N";
    ukv_length_t max_count = 1;
    ukv_length_t* results_counts = nullptr;
    ukv_length_t* tape_offsets = nullptr;
    ukv_char_t* tape_begin = nullptr;
    ukv_paths_match_t paths_match {
        .db = db,
        .error = status.member_ptr(),
        .arena = arena.member_ptr(),
        .tasks_count = 1,
        .match_counts_limits = &max_count,
        .patterns = &prefix,
        .match_counts = &results_counts,
        .paths_offsets = &tape_offsets,
        .paths_strings = &tape_begin,
    };
    ukv_paths_match(&paths_match);
    auto first_match_for_a = std::string_view(tape_begin);
    EXPECT_EQ(results_counts[0], 1);
    EXPECT_TRUE(first_match_for_a == "Netflix" || first_match_for_a == "Nvidia");

    // Try getting the remaining results, which is the other one from that same pair
    max_count = 10;
    paths_match.previous = &tape_begin;
    ukv_paths_match(&paths_match);
    auto second_match_for_a = std::string_view(tape_begin);
    EXPECT_EQ(results_counts[0], 1);
    EXPECT_TRUE(second_match_for_a == "Netflix" || second_match_for_a == "Nvidia");
    EXPECT_NE(first_match_for_a, second_match_for_a);

    // Try performing parallel queries in the same collection
    ukv_str_view_t prefixes[2] = {"A", "N"};
    std::size_t prefixes_count = sizeof(prefixes) / sizeof(prefixes[0]);
    max_count = 10;
    paths_match.tasks_count = prefixes_count;
    paths_match.patterns = prefixes;
    paths_match.patterns_stride = sizeof(ukv_str_view_t);
    paths_match.previous = nullptr;
    ukv_paths_match(&paths_match);
    auto total_count = std::accumulate(results_counts, results_counts + prefixes_count, 0ul);
    strings_tape_iterator_t tape_iterator {total_count, tape_begin};
    std::set<std::string> tape_parts;
    while (!tape_iterator.is_end()) {
        tape_parts.insert(*tape_iterator);
        ++tape_iterator;
    }
    EXPECT_EQ(results_counts[0], 3);
    EXPECT_EQ(results_counts[1], 2);
    EXPECT_NE(tape_parts.find("Netflix"), tape_parts.end());
    EXPECT_NE(tape_parts.find("Adobe"), tape_parts.end());

    // Now try matching a Regular Expression
    prefix = "Netflix|Google";
    paths_match.tasks_count = 1;
    paths_match.patterns = &prefix;
    ukv_paths_match(&paths_match);
    first_match_for_a = std::string_view(tape_begin);
    second_match_for_a = std::string_view(tape_begin + tape_offsets[1]);
    EXPECT_EQ(results_counts[0], 2);
    EXPECT_TRUE(first_match_for_a == "Netflix" || first_match_for_a == "Google");
    EXPECT_TRUE(second_match_for_a == "Netflix" || second_match_for_a == "Google");

    // Try a more complex regular expression
    prefix = "A.*e";
    ukv_paths_match(&paths_match);
    first_match_for_a = std::string_view(tape_begin);
    second_match_for_a = std::string_view(tape_begin + tape_offsets[1]);
    EXPECT_EQ(results_counts[0], 2);
    EXPECT_TRUE(first_match_for_a == "Apple" || first_match_for_a == "Adobe");
    EXPECT_TRUE(second_match_for_a == "Apple" || second_match_for_a == "Adobe");

    // Existing single letter prefix
    prefix = "A";
    ukv_paths_match(&paths_match);
    first_match_for_a = std::string_view(tape_begin);
    second_match_for_a = std::string_view(tape_begin + tape_offsets[1]);
    EXPECT_EQ(results_counts[0], 3);
    EXPECT_TRUE(first_match_for_a == "Apple" || first_match_for_a == "Adobe" || first_match_for_a == "Amazon");
    EXPECT_TRUE(second_match_for_a == "Apple" || second_match_for_a == "Adobe" || second_match_for_a == "Amazon");

    // Missing single letter prefix
    prefix = "X";
    ukv_paths_match(&paths_match);
    EXPECT_EQ(results_counts[0], 0);
    EXPECT_EQ(*paths_match.error, nullptr);

    // Missing pattern
    prefix = "X.*";
    ukv_paths_match(&paths_match);
    EXPECT_EQ(results_counts[0], 0);
    EXPECT_EQ(*paths_match.error, nullptr);

    // Try a more complex regular expression
    prefix = "oo:18:\\*";
    ukv_paths_match(&paths_match);
    EXPECT_EQ(results_counts[0], 0);
    EXPECT_EQ(*paths_match.error, nullptr);

    // Try an even more complex regular expression
    prefix = "oo:18:\\\\*";
    ukv_paths_match(&paths_match);
    EXPECT_EQ(results_counts[0], 0);
    EXPECT_EQ(*paths_match.error, nullptr);

    EXPECT_TRUE(db.clear());

    // Try an even more complex regular expression on empty DB
    prefix = "oo:18:\\\\*";
    ukv_paths_match(&paths_match);
    EXPECT_EQ(results_counts[0], 0);
    EXPECT_EQ(*paths_match.error, nullptr);
}

/**
 * Tests "Paths" Modality, by forming bidirectional linked lists from string-to-string mappings.
 * Uses different-length unique strings. As the underlying modality may be implemented as a bucketed hash-map,
 * this test helps catch problems in bucket reorganization.
 */
TEST(db, paths_linked_list) {
    constexpr std::size_t count = 1000;
    clear_environment();
    database_t db;
    EXPECT_TRUE(db.open(path()));

    arena_t arena(db);
    ukv_char_t separator = '\0';
    status_t status;

    ukv_paths_write_t paths_write {
        .db = db,
        .error = status.member_ptr(),
        .arena = arena.member_ptr(),
        .tasks_count = 1,
        .path_separator = separator,
    };

    ukv_paths_read_t paths_read {
        .db = db,
        .error = status.member_ptr(),
        .arena = arena.member_ptr(),
        .tasks_count = 1,
        .path_separator = separator,
    };

    // Generate some random strings for our tests
    constexpr auto alphabet = "abcdefghijklmnop";
    auto make_random_str = []() {
        auto str = std::string();
        auto len = static_cast<std::size_t>(std::rand() % 100) + 8;
        for (std::size_t i = 0; i != len; ++i)
            str.push_back(alphabet[std::rand() % 16]);
        return str;
    };
    std::set<std::string> unique;
    while (unique.size() != count)
        unique.insert(make_random_str());

    // Lets form a linked list, where every key maps into the the next key.
    // Then we will traverse the linked list from start to end.
    // Then we will re-link it in reverse order and traverse again.
    std::vector<ukv_str_view_t> begins(unique.size());
    std::transform(unique.begin(), unique.end(), begins.begin(), [](std::string const& str) { return str.c_str(); });

    // Link forward
    for (std::size_t i = 0; i + 1 != begins.size(); ++i) {
        ukv_str_view_t smaller = begins[i];
        ukv_str_view_t bigger = begins[i + 1];
        paths_write.paths = &smaller;
        paths_write.values_bytes = reinterpret_cast<ukv_bytes_cptr_t*>(&bigger);
        ukv_paths_write(&paths_write);
        EXPECT_TRUE(status);

        // Check if it was successfully written:
        ukv_str_span_t bigger_received = nullptr;
        paths_read.paths = &smaller;
        paths_read.values = reinterpret_cast<ukv_bytes_ptr_t*>(&bigger_received);
        ukv_paths_read(&paths_read);
        EXPECT_TRUE(status);
        EXPECT_EQ(std::string_view(bigger), std::string_view(bigger_received));
    }

    // Traverse forward, counting the entries and checking the order
    for (std::size_t i = 0; i + 1 != begins.size(); ++i) {
        ukv_str_view_t smaller = begins[i];
        ukv_str_view_t bigger = begins[i + 1];
        ukv_str_span_t bigger_received = nullptr;
        paths_read.paths = &smaller;
        paths_read.values = reinterpret_cast<ukv_bytes_ptr_t*>(&bigger_received);
        ukv_paths_read(&paths_read);
        EXPECT_TRUE(status);
        EXPECT_EQ(std::string_view(bigger), std::string_view(bigger_received));
    }

    // Re-link in reverse order
    for (std::size_t i = 0; i + 1 != begins.size(); ++i) {
        ukv_str_view_t smaller = begins[i];
        ukv_str_view_t bigger = begins[i + 1];
        paths_write.paths = &bigger;
        paths_write.values_bytes = reinterpret_cast<ukv_bytes_cptr_t*>(&smaller);
        ukv_paths_write(&paths_write);
        EXPECT_TRUE(status);

        // Check if it was successfully over-written:
        ukv_str_span_t smaller_received = nullptr;
        paths_read.paths = &bigger;
        paths_read.values = reinterpret_cast<ukv_bytes_ptr_t*>(&smaller_received);
        ukv_paths_read(&paths_read);
        EXPECT_TRUE(status);
        EXPECT_EQ(std::string_view(smaller), std::string_view(smaller_received));
    }

    // Traverse backwards, counting the entries and checking the order
    for (std::size_t i = 0; i + 1 != begins.size(); ++i) {
        ukv_str_view_t smaller = begins[i];
        ukv_str_view_t bigger = begins[i + 1];
        ukv_str_span_t smaller_received = nullptr;
        paths_read.paths = &bigger;
        paths_read.values = reinterpret_cast<ukv_bytes_ptr_t*>(&smaller_received);
        ukv_paths_read(&paths_read);
        EXPECT_TRUE(status);
        EXPECT_EQ(std::string_view(smaller), std::string_view(smaller_received));
    }
}

#pragma region Documents Modality

std::vector<std::string> make_three_flat_docs() {
    auto json1 = R"( {"person": "Alice", "age": 24} )"_json.dump();
    auto json2 = R"( {"person": "Bob", "age": 25} )"_json.dump();
    auto json3 = R"( {"person": "Carl", "age": 26} )"_json.dump();
    return {json1, json2, json3};
}

std::vector<std::string> make_three_nested_docs() {
    auto json1 = R"( {"person": {"name":"Alice", "age": 24}} )"_json.dump();
    auto json2 = R"( {"person": [{"name":"Bob", "age": 25}]} )"_json.dump();
    auto json3 = R"( {"person": "Carl", "age": 26} )"_json.dump();
    return {json1, json2, json3};
}

/**
 * Tests "Documents" Modality, mapping integers to structured hierarchical documents.
 * Takes a basic flat JSON document, and checks if it can be imported in JSON, BSON
 * and MessagePack forms, and later be properly accessed at field-level.
 */
TEST(db, docs_flat) {

    clear_environment();
    database_t db;
    EXPECT_TRUE(db.open(path()));

    // JSON
    docs_collection_t collection = db.main<docs_collection_t>();
    auto jsons = make_three_flat_docs();
    collection[1] = jsons[0].c_str();
    collection[2] = jsons[1].c_str();
    collection[3] = jsons[2].c_str();
    M_EXPECT_EQ_JSON(*collection[1].value(), jsons[0]);
    M_EXPECT_EQ_JSON(*collection[ckf(2, "person")].value(), "\"Bob\"");
    M_EXPECT_EQ_JSON(*collection[ckf(3, "age")].value(), "26");

    // Binary
    auto maybe_person = collection[ckf(1, "person")].value(ukv_doc_field_str_k);
    EXPECT_EQ(std::string_view(maybe_person->c_str(), maybe_person->size()), std::string_view("Alice"));

    // BSON
    bson_error_t error;
    bson_t* bson = bson_new_from_json((uint8_t*)jsons[0].c_str(), -1, &error);
    uint8_t const* buffer = bson_get_data(bson);
    auto view = value_view_t(buffer, bson->len);
    collection.at(4, ukv_doc_field_bson_k) = view;
    M_EXPECT_EQ_JSON(*collection[4].value(), jsons[0]);
    M_EXPECT_EQ_JSON(*collection[ckf(4, "person")].value(), "\"Alice\"");
    M_EXPECT_EQ_JSON(*collection[ckf(4, "age")].value(), "24");
    bson_clear(&bson);

    // MsgPack
    auto message_pack = *collection[1].value(ukv_doc_field_msgpack_k);
    collection.at(5, ukv_doc_field_msgpack_k) = message_pack;
    M_EXPECT_EQ_JSON(*collection[5].value(), jsons[0]);
    M_EXPECT_EQ_JSON(*collection[ckf(5, "person")].value(), "\"Alice\"");
    M_EXPECT_EQ_JSON(*collection[ckf(5, "age")].value(), "24");
}

/**
 * Tries adding 3 simple nested JSONs, using JSON-Pointers
 * to retrieve specific fields across multiple keys.
 */
TEST(db, docs_nested_batch) {

    clear_environment();
    database_t db;
    EXPECT_TRUE(db.open(path()));
    docs_collection_t collection = db.main<docs_collection_t>();

    auto jsons = make_three_nested_docs();
    std::string continuous_jsons = jsons[0] + jsons[1] + jsons[2];
    auto vals_begin = reinterpret_cast<ukv_bytes_ptr_t>(continuous_jsons.data());
    std::array<ukv_length_t, 4> offsets = {
        0,
        static_cast<ukv_length_t>(jsons[0].size()),
        static_cast<ukv_length_t>(jsons[0].size() + jsons[1].size()),
        static_cast<ukv_length_t>(jsons[0].size() + jsons[1].size() + jsons[2].size()),
    };
    contents_arg_t values {
        .offsets_begin = {offsets.data(), sizeof(ukv_length_t)},
        .contents_begin = {&vals_begin, 0},
    };

    std::array<ukv_key_t, 3> keys = {1, 2, 3};
    auto ref = collection[keys];
    EXPECT_TRUE(ref.assign(values));

    // Read One By One
    M_EXPECT_EQ_JSON(*collection[1].value(), jsons[0]);
    M_EXPECT_EQ_JSON(*collection[2].value(), jsons[1]);
    M_EXPECT_EQ_JSON(*collection[3].value(), jsons[2]);

    auto expected = R"({"name":"Alice", "age": 24})"_json.dump();
    M_EXPECT_EQ_JSON(*collection[ckf(1, "person")].value(), expected);

    expected = R"([{"name":"Bob", "age": 25}])"_json.dump();
    M_EXPECT_EQ_JSON(*collection[ckf(2, "person")].value(), expected);
    M_EXPECT_EQ_JSON(*collection[ckf(2, "/person/0/name")].value(), "\"Bob\"");

    // Read sorted keys
    check_equalities(ref, values);

    // Read not sorted keys
    std::array<ukv_key_t, 3> not_sorted_keys = {1, 3, 2};
    auto not_sorted_ref = collection[not_sorted_keys];
    std::string not_sorted_jsons = jsons[0] + jsons[2] + jsons[1];
    vals_begin = reinterpret_cast<ukv_bytes_ptr_t>(not_sorted_jsons.data());
    offsets[2] = jsons[0].size() + jsons[2].size();
    offsets[3] = jsons[0].size() + jsons[2].size() + jsons[1].size();
    check_equalities(not_sorted_ref, values);

    // Read duplicate keys
    std::array<ukv_key_t, 3> duplicate_keys = {1, 2, 1};
    auto duplicate_ref = collection[duplicate_keys];
    std::string duplicate_jsons = jsons[0] + jsons[1] + jsons[0];
    vals_begin = reinterpret_cast<ukv_bytes_ptr_t>(duplicate_jsons.data());
    offsets[2] = jsons[0].size() + jsons[1].size();
    offsets[3] = jsons[0].size() + jsons[1].size() + jsons[0].size();
    check_equalities(duplicate_ref, values);

    // Read with fields
    std::array<collection_key_field_t, 3> keys_with_fields = {
        ckf(1, "person"),
        ckf(2, "/person/0/name"),
        ckf(3, "age"),
    };
    auto ref_with_fields = collection[keys_with_fields];
    auto field_value1 = R"({"name":"Alice", "age": 24})"_json.dump();
    auto field_value2 = R"("Bob")"_json.dump();
    auto field_value3 = R"(26)"_json.dump();
    std::string field_values = field_value1 + field_value2 + field_value3;
    vals_begin = reinterpret_cast<ukv_bytes_ptr_t>(field_values.data());
    offsets[1] = field_value1.size();
    offsets[2] = field_value1.size() + field_value2.size();
    offsets[3] = field_value1.size() + field_value2.size() + field_value3.size();
    check_equalities(ref_with_fields, values);

    // Check Invalid Json Write
    std::string invalid_json = R"({"name":"Alice", } "age": 24})";
    offsets[1] = jsons[0].size();
    offsets[2] = jsons[0].size() + jsons[1].size();
    offsets[3] = jsons[0].size() + jsons[1].size() + invalid_json.size();
    continuous_jsons = jsons[0] + jsons[1] + invalid_json;
    vals_begin = reinterpret_cast<ukv_bytes_ptr_t>(continuous_jsons.data());

    EXPECT_FALSE(ref.assign(values));
}

/**
 * Performs basic JSON Pathes, JSON Merge-Patches, and sub-document level updates.
 */
TEST(db, docs_modify) {
    clear_environment();
    database_t db;
    EXPECT_TRUE(db.open(path()));
    docs_collection_t collection = db.main<docs_collection_t>();
    auto jsons = make_three_nested_docs();
    collection[1] = jsons[0].c_str();
    M_EXPECT_EQ_JSON(*collection[1].value(), jsons[0]);

    // Update
    auto modifier = R"( {"person": {"name":"Charles", "age": 28}} )"_json.dump();
    EXPECT_TRUE(collection[1].update(modifier.c_str()));
    auto result = collection[1].value();
    M_EXPECT_EQ_JSON(result->c_str(), modifier.c_str());

    // Update By Field
    modifier = R"( {"name": "Alice", "age": 24} )"_json.dump();
    EXPECT_TRUE(collection[ckf(1, "/person")].update(modifier.c_str()));
    result = collection[1].value();
    M_EXPECT_EQ_JSON(result->c_str(), jsons[0].c_str());

    // Insert
    EXPECT_FALSE(collection[1].insert(jsons[1].c_str()));
    EXPECT_TRUE(collection[2].insert(jsons[1].c_str()));
    result = collection[2].value();
    M_EXPECT_EQ_JSON(result->c_str(), jsons[1].c_str());

    // Insert By Field
    modifier = R"("Doe" )"_json.dump();
    auto expected = R"({"person": [{"name":"Bob", "age": 25, "surname" : "Doe"}]})"_json.dump();
    EXPECT_TRUE(collection[ckf(2, "/person/0/surname")].insert(modifier.c_str()));
    result = collection[2].value();
    M_EXPECT_EQ_JSON(result->c_str(), expected.c_str());

    // Upsert
    EXPECT_TRUE(collection[1].upsert(jsons[2].c_str()));
    result = collection[1].value();
    M_EXPECT_EQ_JSON(result->c_str(), jsons[2].c_str());

    // Upsert By Field
    modifier = R"("Charles")"_json.dump();
    expected = R"( {"person": "Charles", "age": 26} )"_json.dump();
    EXPECT_TRUE(collection[ckf(1, "/person")].upsert(modifier.c_str()));
    result = collection[1].value();
    M_EXPECT_EQ_JSON(result->c_str(), expected.c_str());

    modifier = R"(70)"_json.dump();
    expected = R"( {"person": "Charles", "age": 26, "weight" : 70} )"_json.dump();
    EXPECT_TRUE(collection[ckf(1, "/weight")].upsert(modifier.c_str()));
    result = collection[1].value();
    M_EXPECT_EQ_JSON(result->c_str(), expected.c_str());
}

/**
 * Uses a well-known repository of JSON-Patches and JSON-MergePatches,
 * to validate that document modifications work adequately in corner cases.
 */
TEST(db, docs_merge_and_patch) {
    using json_t = nlohmann::json;
    clear_environment();
    database_t db;
    EXPECT_TRUE(db.open(path()));
    docs_collection_t collection = db.main<docs_collection_t>();

    std::ifstream f_patch("tests/patch.json");
    json_t j_object = json_t::parse(f_patch);
    for (auto it : j_object) {
        auto doc = it["doc"].dump();
        auto patch = it["patch"].dump();
        auto expected = it["expected"].dump();
        collection[1] = doc.c_str();
        EXPECT_TRUE(collection[1].patch(patch.c_str()));
        auto maybe_value = collection[1].value();
        EXPECT_TRUE(maybe_value);
        M_EXPECT_EQ_JSON(maybe_value->c_str(), expected.c_str());
    }

    std::ifstream f_merge("tests/merge.json");
    j_object = json_t::parse(f_merge);
    for (auto it : j_object) {
        auto doc = it["doc"].dump();
        auto merge = it["merge"].dump();
        auto expected = it["expected"].dump();
        collection[1] = doc.c_str();
        EXPECT_TRUE(collection[1].merge(merge.c_str()));
        auto maybe_value = collection[1].value();
        EXPECT_TRUE(maybe_value);
        M_EXPECT_EQ_JSON(maybe_value->c_str(), expected.c_str());
    }
}

/**
 * Fills document collection with info about Alice, Bob and Carl,
 * sampling it later in a form of a table, using both low-level APIs,
 * and higher-level compile-time C++ meta-programming abstractions.
 */
TEST(db, docs_table) {
    using json_t = nlohmann::json;
    clear_environment();
    database_t db;
    EXPECT_TRUE(db.open(path()));

    // Inject basic data
    docs_collection_t collection = db.main<docs_collection_t>();
    auto json_alice = R"( { "person": "Alice", "age": 27, "height": 1 } )"_json.dump();
    auto json_bob = R"( { "person": "Bob", "age": "27", "weight": 2 } )"_json.dump();
    auto json_carl = R"( { "person": "Carl", "age": 24 } )"_json.dump();
    collection[1] = json_alice.c_str();
    collection[2] = json_bob.c_str();
    collection[3] = json_carl.c_str();
    M_EXPECT_EQ_JSON(*collection[1].value(), json_alice.c_str());
    M_EXPECT_EQ_JSON(*collection[2].value(), json_bob.c_str());

    // Just column names
    {
        auto maybe_fields = collection[1].gist();
        auto fields = *maybe_fields;

        std::vector<std::string> parsed;
        for (auto field : fields)
            parsed.emplace_back(field.data());

        EXPECT_NE(std::find(parsed.begin(), parsed.end(), "/person"), parsed.end());
        EXPECT_NE(std::find(parsed.begin(), parsed.end(), "/height"), parsed.end());
        EXPECT_NE(std::find(parsed.begin(), parsed.end(), "/age"), parsed.end());
        EXPECT_EQ(std::find(parsed.begin(), parsed.end(), "/weight"), parsed.end());
    }

    // Single cell
    {
        auto header = table_header().with<std::uint32_t>("age");
        auto maybe_table = collection[1].gather(header);
        auto table = *maybe_table;
        auto col0 = table.column<0>();

        EXPECT_EQ(col0[0].value, 27);
        EXPECT_FALSE(col0[0].converted);
    }

    // Single row
    {
        auto header = table_header() //
                          .with<std::uint32_t>("age")
                          .with<std::int32_t>("age")
                          .with<std::string_view>("age");

        auto maybe_table = collection[1].gather(header);
        auto table = *maybe_table;
        auto col0 = table.column<0>();
        auto col1 = table.column<1>();
        auto col2 = table.column<2>();

        EXPECT_EQ(col0[0].value, 27);
        EXPECT_FALSE(col0[0].converted);
        EXPECT_EQ(col1[0].value, 27);
        EXPECT_TRUE(col1[0].converted);
        EXPECT_STREQ(col2[0].value.data(), "27");
        EXPECT_TRUE(col2[0].converted);
    }

    // Single column
    {
        auto header = table_header().with<std::int32_t>("age");
        auto maybe_table = collection[{1, 2, 3, 123456}].gather(header);
        auto table = *maybe_table;
        auto col0 = table.column<0>();

        EXPECT_EQ(col0[0].value, 27);
        EXPECT_EQ(col0[1].value, 27);
        EXPECT_TRUE(col0[1].converted);
        EXPECT_EQ(col0[2].value, 24);
    }

    // Single strings column
    {
        auto header = table_header().with<std::string_view>("age");
        auto maybe_table = collection[{1, 2, 3, 123456}].gather(header);
        auto table = *maybe_table;
        auto col0 = table.column<0>();

        EXPECT_STREQ(col0[0].value.data(), "27");
        EXPECT_TRUE(col0[0].converted);
        EXPECT_STREQ(col0[1].value.data(), "27");
        EXPECT_STREQ(col0[2].value.data(), "24");
    }

    // Multi-column
    {
        auto header = table_header() //
                          .with<std::int32_t>("age")
                          .with<std::string_view>("age")
                          .with<std::string_view>("person")
                          .with<float>("person")
                          .with<std::int32_t>("height")
                          .with<std::uint64_t>("weight");

        auto maybe_table = collection[{1, 2, 3, 123456, 654321}].gather(header);
        auto table = *maybe_table;
        auto col0 = table.column<0>();
        auto col1 = table.column<1>();
        auto col2 = table.column<2>();
        auto col3 = table.column<3>();
        auto col4 = table.column<4>();
        auto col5 = table.column<5>();

        EXPECT_EQ(col0[0].value, 27);
        EXPECT_EQ(col0[1].value, 27);
        EXPECT_TRUE(col0[1].converted);
        EXPECT_EQ(col0[2].value, 24);

        EXPECT_STREQ(col1[0].value.data(), "27");
        EXPECT_TRUE(col1[0].converted);
        EXPECT_STREQ(col1[1].value.data(), "27");
        EXPECT_STREQ(col1[2].value.data(), "24");
    }

    // Multi-column Type-punned exports
    {
        table_header_t header {{
            field_type_t {"age", ukv_doc_field_i32_k},
            field_type_t {"age", ukv_doc_field_str_k},
            field_type_t {"person", ukv_doc_field_str_k},
            field_type_t {"person", ukv_doc_field_f32_k},
            field_type_t {"height", ukv_doc_field_i32_k},
            field_type_t {"weight", ukv_doc_field_u64_k},
        }};

        auto maybe_table = collection[{1, 2, 3, 123456, 654321}].gather(header);
        auto table = *maybe_table;
        auto col0 = table.column(0).as<std::int32_t>();
        auto col1 = table.column(1).as<value_view_t>();
        auto col2 = table.column(2).as<value_view_t>();
        auto col3 = table.column(3).as<float>();
        auto col4 = table.column(4).as<std::int32_t>();
        auto col5 = table.column(5).as<std::uint64_t>();

        EXPECT_EQ(col0[0].value, 27);
        EXPECT_EQ(col0[1].value, 27);
        EXPECT_TRUE(col0[1].converted);
        EXPECT_EQ(col0[2].value, 24);

        EXPECT_STREQ(col1[0].value.c_str(), "27");
        EXPECT_TRUE(col1[0].converted);
        EXPECT_STREQ(col1[1].value.c_str(), "27");
        EXPECT_STREQ(col1[2].value.c_str(), "24");
    }
}

#pragma region Graph Modality

edge_t make_edge(ukv_key_t edge_id, ukv_key_t v1, ukv_key_t v2) {
    return {v1, v2, edge_id};
}

std::vector<edge_t> make_edges(std::size_t vertices_count = 2, std::size_t next_connect = 1) {
    std::vector<edge_t> es;
    ukv_key_t edge_id = 0;
    for (ukv_key_t vertex_id = 0; vertex_id != vertices_count; ++vertex_id) {
        ukv_key_t connect_with = vertex_id + next_connect;
        while (connect_with < vertices_count) {
            edge_id++;
            es.push_back(make_edge(edge_id, vertex_id, connect_with));
            connect_with = connect_with + next_connect;
        }
    }
    return es;
}

/**
 * Upserts disconnected vertices into the graph.
 */
TEST(db, graph_upsert_vertices) {
    clear_environment();
    database_t db;
    EXPECT_TRUE(db.open(path()));

    graph_collection_t net = db.main<graph_collection_t>();
    std::vector<ukv_key_t> vertices {1, 4, 5, 2};
    EXPECT_TRUE(net.upsert_vertices(vertices));

    EXPECT_TRUE(*net.contains(1));
    EXPECT_TRUE(*net.contains(2));
    EXPECT_TRUE(*net.contains(4));
    EXPECT_TRUE(*net.contains(5));
}

/**
 * Upserts an edge and its member vertices into the graph.
 */
TEST(db, graph_upsert_edge) {
    clear_environment();
    database_t db;
    EXPECT_TRUE(db.open(path()));

    graph_collection_t net = db.main<graph_collection_t>();
    edge_t edge {1, 2, 9};
    EXPECT_TRUE(net.upsert_edge(edge));
    EXPECT_TRUE(*net.contains(1));
    EXPECT_TRUE(*net.contains(2));
    EXPECT_FALSE(*net.contains(3));

    auto neighbors = net.neighbors(1).throw_or_release();
    EXPECT_EQ(neighbors.size(), 1);
    EXPECT_EQ(neighbors[0], 2);
}

/**
 * Tests "Graphs" Modality, with on of the simplest network designs - a triangle.
 * Three vertices, three connections between them, forming 3 undirected, or 6 directed edges.
 * Tests edge upserts, existence checks, degree computation, vertex removals.
 */
TEST(db, graph_triangle) {

    clear_environment();
    database_t db;
    EXPECT_TRUE(db.open(path()));

    graph_collection_t net = db.main<graph_collection_t>();

    // triangle
    edge_t edge1 {1, 2, 9};
    edge_t edge2 {2, 3, 10};
    edge_t edge3 {3, 1, 11};

    EXPECT_TRUE(net.upsert_edge(edge1));
    EXPECT_TRUE(net.upsert_edge(edge2));
    EXPECT_TRUE(net.upsert_edge(edge3));

    auto neighbors = net.neighbors(1).throw_or_release();
    EXPECT_EQ(neighbors.size(), 2);
    EXPECT_EQ(neighbors[0], 2);
    EXPECT_EQ(neighbors[1], 3);

    EXPECT_TRUE(*net.contains(1));
    EXPECT_TRUE(*net.contains(2));
    EXPECT_FALSE(*net.contains(9));
    EXPECT_FALSE(*net.contains(10));
    EXPECT_FALSE(*net.contains(1000));

    EXPECT_EQ(*net.degree(1), 2u);
    EXPECT_EQ(*net.degree(2), 2u);
    EXPECT_EQ(*net.degree(3), 2u);
    EXPECT_EQ(*net.degree(1, ukv_vertex_source_k), 1u);
    EXPECT_EQ(*net.degree(2, ukv_vertex_source_k), 1u);
    EXPECT_EQ(*net.degree(3, ukv_vertex_source_k), 1u);

    EXPECT_TRUE(net.edges(1));
    EXPECT_EQ(net.edges(1)->size(), 2ul);
    EXPECT_EQ(net.edges(1, ukv_vertex_source_k)->size(), 1ul);
    EXPECT_EQ(net.edges(1, ukv_vertex_target_k)->size(), 1ul);

    EXPECT_EQ(net.edges(3, ukv_vertex_target_k)->size(), 1ul);
    EXPECT_EQ(net.edges(2, ukv_vertex_source_k)->size(), 1ul);
    EXPECT_EQ((*net.edges(3, ukv_vertex_target_k))[0].source_id, 2);
    EXPECT_EQ((*net.edges(3, ukv_vertex_target_k))[0].target_id, 3);
    EXPECT_EQ((*net.edges(3, ukv_vertex_target_k))[0].id, 10);
    EXPECT_EQ(net.edges(3, 1)->size(), 1ul);
    EXPECT_EQ(net.edges(1, 3)->size(), 0ul);

    // Check scans
    EXPECT_TRUE(net.edges());
    {
        std::unordered_set<edge_t, edge_hash_t> expected_edges {edge1, edge2, edge3};
        std::unordered_set<edge_t, edge_hash_t> exported_edges;

        auto present_edges = *net.edges();
        auto present_it = std::move(present_edges).begin();
        auto count_results = 0;
        while (!present_it.is_end()) {
            exported_edges.insert(*present_it);
            ++present_it;
            ++count_results;
        }
        EXPECT_EQ(count_results, 6);
        EXPECT_EQ(exported_edges, expected_edges);
    }

    // Remove a single edge, making sure that the nodes info persists
    EXPECT_TRUE(net.remove_edges({
        {{&edge1.source_id}, 1},
        {{&edge1.target_id}, 1},
        {{&edge1.id}, 1},
    }));
    EXPECT_TRUE(*net.contains(1));
    EXPECT_TRUE(*net.contains(2));
    EXPECT_EQ(net.edges(1, 2)->size(), 0ul);

    // Bring that edge back
    EXPECT_TRUE(net.upsert_edges({
        {{&edge1.source_id}, 1},
        {{&edge1.target_id}, 1},
        {{&edge1.id}, 1},
    }));
    EXPECT_EQ(net.edges(1, 2)->size(), 1ul);

    // Remove a vertex
    ukv_key_t vertex_to_remove = 2;
    EXPECT_TRUE(net.remove_vertex(vertex_to_remove));
    EXPECT_FALSE(*net.contains(vertex_to_remove));
    EXPECT_EQ(net.edges(vertex_to_remove)->size(), 0ul);
    EXPECT_EQ(net.edges(1, vertex_to_remove)->size(), 0ul);
    EXPECT_EQ(net.edges(vertex_to_remove, 1)->size(), 0ul);

    // Bring back the whole graph
    EXPECT_TRUE(net.upsert_edge(edge1));
    EXPECT_TRUE(net.upsert_edge(edge2));
    EXPECT_TRUE(net.upsert_edge(edge3));
    EXPECT_TRUE(*net.contains(vertex_to_remove));
    EXPECT_EQ(net.edges(vertex_to_remove)->size(), 2ul);
    EXPECT_EQ(net.edges(1, vertex_to_remove)->size(), 1ul);
    EXPECT_EQ(net.edges(vertex_to_remove, 1)->size(), 0ul);
}

/**
 * Further complicates the `graph_triangle` test by performing all of the updates
 * and lookups in batches. This detects inconsistencies in concurrent updates to
 * the underlying binary representation, triggered from a single high-level
 * graph operation.
 */
TEST(db, graph_triangle_batch) {

    clear_environment();
    database_t db;
    EXPECT_TRUE(db.open(path()));

    blobs_collection_t main = db.main();
    graph_collection_t net = db.main<graph_collection_t>();

    std::vector<edge_t> triangle {
        {1, 2, 9},
        {2, 3, 10},
        {3, 1, 11},
    };

    EXPECT_TRUE(net.upsert_edges(edges(triangle)));
    EXPECT_TRUE(*net.contains(1));
    EXPECT_TRUE(*net.contains(2));
    EXPECT_FALSE(*net.contains(9));
    EXPECT_FALSE(*net.contains(10));
    EXPECT_FALSE(*net.contains(1000));

    EXPECT_EQ(*net.degree(1), 2u);
    EXPECT_EQ(*net.degree(2), 2u);
    EXPECT_EQ(*net.degree(3), 2u);
    EXPECT_EQ(*net.degree(1, ukv_vertex_source_k), 1u);
    EXPECT_EQ(*net.degree(2, ukv_vertex_source_k), 1u);
    EXPECT_EQ(*net.degree(3, ukv_vertex_source_k), 1u);

    EXPECT_TRUE(net.edges(1));
    EXPECT_EQ(net.edges(1)->size(), 2ul);
    EXPECT_EQ(net.edges(1, ukv_vertex_source_k)->size(), 1ul);
    EXPECT_EQ(net.edges(1, ukv_vertex_target_k)->size(), 1ul);

    EXPECT_EQ(net.edges(3, ukv_vertex_target_k)->size(), 1ul);
    EXPECT_EQ(net.edges(2, ukv_vertex_source_k)->size(), 1ul);
    EXPECT_EQ((*net.edges(3, ukv_vertex_target_k))[0].source_id, 2);
    EXPECT_EQ((*net.edges(3, ukv_vertex_target_k))[0].target_id, 3);
    EXPECT_EQ((*net.edges(3, ukv_vertex_target_k))[0].id, 10);
    EXPECT_EQ(net.edges(3, 1)->size(), 1ul);
    EXPECT_EQ(net.edges(1, 3)->size(), 0ul);

    // Check scans
    EXPECT_TRUE(net.edges());
    {
        std::unordered_set<edge_t, edge_hash_t> expected_edges {triangle.begin(), triangle.end()};
        std::unordered_set<edge_t, edge_hash_t> exported_edges;

        auto present_edges = *net.edges();
        auto present_it = std::move(present_edges).begin();
        size_t count_results = 0ul;
        while (!present_it.is_end()) {
            exported_edges.insert(*present_it);
            ++present_it;
            ++count_results;
        }
        EXPECT_EQ(count_results, triangle.size() * 2);
        EXPECT_EQ(exported_edges, expected_edges);
    }

    // Remove a single edge, making sure that the nodes info persists
    EXPECT_TRUE(net.remove_edges(edges_view_t {
        {{&triangle[0].source_id}, 1},
        {{&triangle[0].target_id}, 1},
        {{&triangle[0].id}, 1},
    }));
    EXPECT_TRUE(*net.contains(1));
    EXPECT_TRUE(*net.contains(2));
    EXPECT_EQ(net.edges(1, 2)->size(), 0ul);

    // Bring that edge back
    EXPECT_TRUE(net.upsert_edges(edges_view_t {
        {{&triangle[0].source_id}, 1},
        {{&triangle[0].target_id}, 1},
        {{&triangle[0].id}, 1},
    }));
    EXPECT_EQ(net.edges(1, 2)->size(), 1ul);

    // Remove a vertex
    ukv_key_t vertex_to_remove = 2;
    EXPECT_TRUE(net.remove_vertex(vertex_to_remove));
    EXPECT_FALSE(*net.contains(vertex_to_remove));
    EXPECT_EQ(net.edges(vertex_to_remove)->size(), 0ul);
    EXPECT_EQ(net.edges(1, vertex_to_remove)->size(), 0ul);
    EXPECT_EQ(net.edges(vertex_to_remove, 1)->size(), 0ul);

    // Bring back the whole graph
    EXPECT_TRUE(net.upsert_edges(edges(triangle)));
    EXPECT_TRUE(*net.contains(vertex_to_remove));
    EXPECT_EQ(net.edges(vertex_to_remove)->size(), 2ul);
    EXPECT_EQ(net.edges(1, vertex_to_remove)->size(), 1ul);
    EXPECT_EQ(net.edges(vertex_to_remove, 1)->size(), 0ul);
}

/**
 * Tries to make a transaction on a graph, that must fail to `commit`.
 * Creates a "wedge": A-B-C. If a transaction changes the B-C edge,
 * while A-B is updated externally, the commit will fail.
 */
TEST(db, graph_transaction_watch) {
    if (!ukv_supports_transactions_k)
        return;

    clear_environment();
    database_t db;
    EXPECT_TRUE(db.open(path()));
    graph_collection_t net = db.main<graph_collection_t>();

    edge_t edge_ab {'A', 'B', 19};
    edge_t edge_bc {'B', 'C', 31};
    EXPECT_TRUE(net.upsert_edge(edge_ab));
    EXPECT_TRUE(net.upsert_edge(edge_bc));

    transaction_t txn = *db.transact();
    graph_collection_t txn_net = txn.main<graph_collection_t>();
    EXPECT_EQ(txn_net.degree('B'), 2);
    EXPECT_TRUE(txn_net.remove_edge(edge_bc));
    EXPECT_TRUE(net.remove_edge(edge_ab));

    EXPECT_FALSE(txn.commit());
}

/**
 * Constructs a larger graph, validating the degrees in a resulting network afterward.
 */
TEST(db, graph_random_fill) {
    clear_environment();
    database_t db;
    EXPECT_TRUE(db.open(path()));

    graph_collection_t graph = db.main<graph_collection_t>();

    constexpr std::size_t vertices_count = 1000;
    auto edges_vec = make_edges(vertices_count, 100);
    EXPECT_TRUE(graph.upsert_edges(edges(edges_vec)));

    for (ukv_key_t vertex_id = 0; vertex_id != vertices_count; ++vertex_id) {
        EXPECT_TRUE(graph.contains(vertex_id));
        EXPECT_EQ(*graph.degree(vertex_id), 9u);
    }
}

/**
 * Inserts two edges with a shared vertex in two separate transactions.
 * The latter insert must fail, as it depends on the preceding state of the vertex.
 */
TEST(db, graph_conflicting_transactions) {
    if (!ukv_supports_transactions_k)
        return;

    clear_environment();
    database_t db;
    EXPECT_TRUE(db.open(path()));

    transaction_t txn = *db.transact();
    graph_collection_t txn_net = txn.main<graph_collection_t>();
    transaction_t txn2 = *db.transact();
    graph_collection_t txn_net2 = txn2.main<graph_collection_t>();

    edge_t edge4 {4, 5, 15};
    edge_t edge5 {5, 6, 16};

    EXPECT_TRUE(txn_net.upsert_edge(edge4));
    EXPECT_TRUE(txn_net2.upsert_edge(edge5));
    EXPECT_TRUE(txn.commit());
    EXPECT_FALSE(txn2.commit());
}

/**
 * Takes a single Graph Store and populates it with various 5-vertex shapes:
 * a star, a pentagon, and five self-loops.
 */
TEST(db, graph_layering_shapes) {
    clear_environment();
    database_t db;
    EXPECT_TRUE(db.open(path()));

    graph_collection_t graph = db.main<graph_collection_t>();

    std::vector<ukv_key_t> vertices = {1, 2, 3, 4, 5};
    auto over_the_vertices = [&](bool exist, size_t degree) {
        for (auto& vertex_id : vertices) {
            EXPECT_EQ(*graph.contains(vertex_id), exist);
            EXPECT_EQ(*graph.degree(vertex_id), degree);
        }
    };

    // Before insertions, the graph is empty.
    over_the_vertices(false, 0);

    std::vector<edge_t> star {
        {1, 3, 1},
        {1, 4, 2},
        {2, 4, 3},
        {2, 5, 4},
        {3, 5, 5},
    };
    std::vector<edge_t> pentagon {
        {1, 2, 6},
        {2, 3, 7},
        {3, 4, 8},
        {4, 5, 9},
        {5, 1, 10},
    };
    std::vector<edge_t> self_loops {
        {1, 1, 11},
        {2, 2, 12},
        {3, 3, 13},
        {4, 4, 14},
        {5, 5, 15},
    };

    EXPECT_TRUE(graph.upsert_edges(edges(star)));
    over_the_vertices(true, 2u);
    EXPECT_TRUE(graph.upsert_edges(edges(pentagon)));
    over_the_vertices(true, 4u);
    EXPECT_TRUE(graph.remove_edges(edges(star)));
    over_the_vertices(true, 2u);
    EXPECT_TRUE(graph.upsert_edges(edges(star)));
    over_the_vertices(true, 4u);
    EXPECT_TRUE(graph.remove_edges(edges(pentagon)));
    over_the_vertices(true, 2u);
    EXPECT_TRUE(graph.upsert_edges(edges(pentagon)));
    over_the_vertices(true, 4u);
    EXPECT_TRUE(graph.upsert_edges(edges(self_loops)));
    over_the_vertices(true, 6u);
    EXPECT_TRUE(graph.remove_edges(edges(star)));
    EXPECT_TRUE(graph.remove_edges(edges(pentagon)));
    over_the_vertices(true, 2u);
    EXPECT_TRUE(graph.remove_edges(edges(self_loops)));
    over_the_vertices(true, 0);
    EXPECT_TRUE(db.clear());
    over_the_vertices(false, 0);
}

/**
 * Tests vertex removals, which are the hardest operations on Graphs,
 * as they trigger updates in all nodes connected to the removed one.
 */
TEST(db, graph_remove_vertices) {
    clear_environment();
    database_t db;
    EXPECT_TRUE(db.open(path()));

    graph_collection_t graph = db.main<graph_collection_t>();

    constexpr std::size_t vertices_count = 1000;
    auto edges_vec = make_edges(vertices_count, 100);
    EXPECT_TRUE(graph.upsert_edges(edges(edges_vec)));

    for (ukv_key_t vertex_id = 0; vertex_id != vertices_count; ++vertex_id) {
        EXPECT_TRUE(graph.contains(vertex_id));
        EXPECT_TRUE(*graph.contains(vertex_id));
        EXPECT_TRUE(graph.remove_vertex(vertex_id));
        EXPECT_TRUE(graph.contains(vertex_id));
        EXPECT_FALSE(*graph.contains(vertex_id));
    }

    EXPECT_TRUE(graph.upsert_edges(edges(edges_vec)));
    std::vector<ukv_key_t> vertices(vertices_count);
    std::iota(vertices.begin(), vertices.end(), 0);
    EXPECT_TRUE(graph.remove_vertices(vertices));
    for (ukv_key_t vertex_id = 0; vertex_id != vertices_count; ++vertex_id) {
        EXPECT_TRUE(graph.contains(vertex_id));
        EXPECT_FALSE(*graph.contains(vertex_id));
    }
}

/**
 * Removes just the known list of edges, checking that vertices remain
 * in the graph, even though entirely disconnected.
 */
TEST(db, graph_remove_edges_keep_vertices) {
    clear_environment();
    database_t db;
    EXPECT_TRUE(db.open(path()));

    graph_collection_t graph = db.main<graph_collection_t>();

    constexpr std::size_t vertices_count = 1000;
    auto edges_vec = make_edges(vertices_count, 100);
    EXPECT_TRUE(graph.upsert_edges(edges(edges_vec)));
    EXPECT_TRUE(graph.remove_edges(edges(edges_vec)));

    for (ukv_key_t vertex_id = 0; vertex_id != vertices_count; ++vertex_id) {
        EXPECT_TRUE(graph.contains(vertex_id));
        EXPECT_TRUE(*graph.contains(vertex_id));
    }
}
<<<<<<< HEAD
/**
 * Add edges to the graph. Checks how many edges each vertex has.
 * Then removed the edges, making sure that the vertices aren't
 * connected to each other.
 */
TEST(db, graph_get_vertex_edges) {
    clear_environment();
    database_t db;
    EXPECT_TRUE(db.open(path()));

    graph_collection_t graph = db.main<graph_collection_t>();

    constexpr std::size_t vertices_count = 1000;
    auto edges_vec = make_edges(vertices_count, 100);
    EXPECT_TRUE(graph.upsert_edges(edges(edges_vec)));

    std::vector<edge_t> received_edges;
    for (ukv_key_t vertex_id = 0; vertex_id != vertices_count; ++vertex_id) {
        auto es = *graph.edges(vertex_id);
        EXPECT_EQ(es.size(), 9u);
        for (size_t i = 0; i != es.size(); ++i)
            received_edges.push_back(es[i]);
    }
    EXPECT_TRUE(graph.remove_edges(edges(received_edges)));

    for (ukv_key_t vertex_id = 0; vertex_id != vertices_count; ++vertex_id) {
        EXPECT_TRUE(graph.contains(vertex_id));
        EXPECT_TRUE(*graph.contains(vertex_id));
        EXPECT_EQ(graph.edges(vertex_id)->size(), 0);
    }
}
=======
>>>>>>> a7f0d367

/**
 * Getting the degrees of multiple vertices simultaneously.
 */
TEST(db, graph_degrees) {
    clear_environment();
    database_t db;
    EXPECT_TRUE(db.open(path()));

    graph_collection_t graph = db.main<graph_collection_t>();

    constexpr std::size_t vertices_count = 1000;
    std::vector<ukv_key_t> vertices(vertices_count);
    std::iota(vertices.begin(), vertices.end(), 0);

    auto edges_vec = make_edges(vertices_count, 100);
    EXPECT_TRUE(graph.upsert_edges(edges(edges_vec)));

    auto degrees = *graph.degrees(strided_range(vertices).immutable());
    EXPECT_EQ(degrees.size(), vertices_count);
}

#pragma region Vectors Modality

/**
 * Tests "Vector Modality", including both CRUD and more analytical approximate search
 * operations with just three distinctly different vectors in R3 space with Cosine metric.
 */
TEST(db, vectors) {
    clear_environment();
    database_t db;
    EXPECT_TRUE(db.open(path()));

    constexpr std::size_t dims_k = 3;
    ukv_key_t keys[3] = {'a', 'b', 'c'};
    float vectors[3][dims_k] = {
        {0.3, 0.1, 0.2},
        {0.35, 0.1, 0.2},
        {-0.1, 0.2, 0.5},
    };

    arena_t arena(db);
    status_t status;

    float* vector_first_begin = &vectors[0][0];
    ukv_vectors_write_t write {};
    write.db = db;
    write.arena = arena.member_ptr();
    write.error = status.member_ptr();
    write.dimensions = dims_k;
    write.keys = keys;
    write.keys_stride = sizeof(ukv_key_t);
    write.vectors_starts = (ukv_bytes_cptr_t*)&vector_first_begin;
    write.vectors_stride = sizeof(float) * dims_k;
    write.tasks_count = 3;
    ukv_vectors_write(&write);
    EXPECT_TRUE(status);

    ukv_length_t max_results = 2;
    ukv_length_t* found_results = nullptr;
    ukv_key_t* found_keys = nullptr;
    ukv_float_t* found_distances = nullptr;
    ukv_vectors_search_t search {};
    search.db = db;
    search.arena = arena.member_ptr();
    search.error = status.member_ptr();
    search.dimensions = dims_k;
    search.tasks_count = 1;
    search.match_counts_limits = &max_results;
    search.queries_starts = (ukv_bytes_cptr_t*)&vector_first_begin;
    search.queries_stride = sizeof(float) * dims_k;
    search.match_counts = &found_results;
    search.match_keys = &found_keys;
    search.match_metrics = &found_distances;
    search.metric = ukv_vector_metric_cos_k;
    ukv_vectors_search(&search);
    EXPECT_TRUE(status);

    EXPECT_EQ(found_results[0], max_results);
    EXPECT_EQ(found_keys[0], ukv_key_t('a'));
    EXPECT_EQ(found_keys[1], ukv_key_t('b'));
}

int main(int argc, char** argv) {
    auto directory_str = path() ? std::string_view(path()) : "";
    if (directory_str.size())
        std::printf("Will work in directory: %s\n", directory_str.data());
    else
        std::printf("Will work with default configuration\n");

    ::testing::InitGoogleTest(&argc, argv);
    return RUN_ALL_TESTS();
}<|MERGE_RESOLUTION|>--- conflicted
+++ resolved
@@ -1786,11 +1786,10 @@
         EXPECT_TRUE(*graph.contains(vertex_id));
     }
 }
-<<<<<<< HEAD
 /**
  * Add edges to the graph. Checks how many edges each vertex has.
- * Then removed the edges, making sure that the vertices aren't
- * connected to each other.
+ * Then remove the edges, making sure that the vertices aren't
+ * connected to each other anymore.
  */
 TEST(db, graph_get_vertex_edges) {
     clear_environment();
@@ -1818,8 +1817,6 @@
         EXPECT_EQ(graph.edges(vertex_id)->size(), 0);
     }
 }
-=======
->>>>>>> a7f0d367
 
 /**
  * Getting the degrees of multiple vertices simultaneously.
