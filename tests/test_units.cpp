--- conflicted
+++ resolved
@@ -1073,7 +1073,6 @@
 
 #pragma region Documents Modality
 
-// TODO: Use those structures
 std::vector<std::string> make_three_flat_docs() {
     auto json1 = R"( {"person": "Alice", "age": 24} )"_json.dump();
     auto json2 = R"( {"person": "Bob", "age": 25} )"_json.dump();
@@ -1115,36 +1114,21 @@
 
     // BSON
     bson_error_t error;
-    bson_t* b = bson_new_from_json((uint8_t*)jsons[0].c_str(), -1, &error);
-    uint8_t const* buffer = bson_get_data(b);
-    auto view = value_view_t(buffer, b->len);
+    bson_t* bson = bson_new_from_json((uint8_t*)jsons[0].c_str(), -1, &error);
+    uint8_t const* buffer = bson_get_data(bson);
+    auto view = value_view_t(buffer, bson->len);
     collection.at(4, ukv_doc_field_bson_k) = view;
     M_EXPECT_EQ_JSON(*collection[4].value(), jsons[0]);
     M_EXPECT_EQ_JSON(*collection[ckf(4, "person")].value(), "\"Alice\"");
     M_EXPECT_EQ_JSON(*collection[ckf(4, "age")].value(), "24");
-    bson_clear(&b);
+    bson_clear(&bson);
 
     // MsgPack
-    auto mpack = *collection[1].value(ukv_doc_field_msgpack_k);
-    collection.at(5, ukv_doc_field_msgpack_k) = mpack;
+    auto message_pack = *collection[1].value(ukv_doc_field_msgpack_k);
+    collection.at(5, ukv_doc_field_msgpack_k) = message_pack;
     M_EXPECT_EQ_JSON(*collection[5].value(), jsons[0]);
     M_EXPECT_EQ_JSON(*collection[ckf(5, "person")].value(), "\"Alice\"");
     M_EXPECT_EQ_JSON(*collection[ckf(5, "age")].value(), "24");
-
-<<<<<<< HEAD
-#if 0
-    // MsgPack
-    collection.as(ukv_format_msgpack_k);
-    M_EXPECT_EQ_MSG(val, json.c_str());
-    val = *collection[ckf(1, "person")].value();
-    M_EXPECT_EQ_MSG(val, "\"Carl\"");
-    val = *collection[ckf(1, "age")].value();
-    M_EXPECT_EQ_MSG(val, "24");
-#endif
-=======
-    // Let's not clean, to be able to introspect the state after failures
-    // EXPECT_TRUE(db.clear());
->>>>>>> df5e49e2
 }
 
 /**
