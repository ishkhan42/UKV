/**
 * @file graph.hpp
 * @author Ashot Vardanian
 * @date 30 Jun 2022
 * @brief C++ bindings for @see "ukv/graph.h".
 */

#pragma once
#include <fmt/core.h>

#include "ukv/graph.h"
#include "ukv/ukv.hpp"

namespace unum::ukv {

class adjacency_stream_t;
class graph_ref_t;

struct edge_t {
    ukv_key_t source_id;
    ukv_key_t target_id;
    ukv_key_t id = ukv_default_edge_id_k;

    inline bool operator==(edge_t const& other) const noexcept {
        return (source_id == other.source_id) & (target_id == other.target_id) & (id == other.id);
    }
    inline bool operator!=(edge_t const& other) const noexcept {
        return (source_id != other.source_id) | (target_id != other.target_id) | (id != other.id);
    }
};

struct edge_hash_t {
    inline std::size_t operator()(edge_t const& edge) const noexcept {
        std::size_t result = SIZE_MAX;
        hash_combine(result, edge.source_id);
        hash_combine(result, edge.target_id);
        hash_combine(result, edge.id);
        return result;
    }
};

/**
 * @brief An asymmetric slice of a bond/relation.
 * Every vertex stores a list of such @c `neighborship_t`s
 * in a sorted order.
 */
struct neighborship_t {
    ukv_key_t neighbor_id = 0;
    ukv_key_t edge_id = 0;

    friend inline bool operator<(neighborship_t a, neighborship_t b) noexcept {
        return (a.neighbor_id < b.neighbor_id) | ((a.neighbor_id == b.neighbor_id) & (a.edge_id < b.edge_id));
    }
    friend inline bool operator==(neighborship_t a, neighborship_t b) noexcept {
        return (a.neighbor_id == b.neighbor_id) & (a.edge_id == b.edge_id);
    }
    friend inline bool operator!=(neighborship_t a, neighborship_t b) noexcept {
        return (a.neighbor_id != b.neighbor_id) | (a.edge_id != b.edge_id);
    }

    friend inline bool operator<(ukv_key_t a_vertex_id, neighborship_t b) noexcept {
        return a_vertex_id < b.neighbor_id;
    }
    friend inline bool operator<(neighborship_t a, ukv_key_t b_vertex_id) noexcept {
        return a.neighbor_id < b_vertex_id;
    }
    friend inline bool operator==(ukv_key_t a_vertex_id, neighborship_t b) noexcept {
        return a_vertex_id == b.neighbor_id;
    }
    friend inline bool operator==(neighborship_t a, ukv_key_t b_vertex_id) noexcept {
        return a.neighbor_id == b_vertex_id;
    }
};

template <typename id_at>
struct edges_range_gt {

    using id_t = id_at;
    using tuple_t = std::conditional_t<std::is_const_v<id_t>, edge_t const, edge_t>;
    static_assert(sizeof(tuple_t) == 3 * sizeof(id_t));

    strided_range_gt<id_t> source_ids;
    strided_range_gt<id_t> target_ids;
    strided_range_gt<id_t> edge_ids;

    inline edges_range_gt() = default;
    inline edges_range_gt(strided_range_gt<id_t> sources,
                          strided_range_gt<id_t> targets,
                          strided_range_gt<id_t> edges = {ukv_default_edge_id_k}) noexcept
        : source_ids(sources), target_ids(targets), edge_ids(edges) {}

    inline edges_range_gt(tuple_t* ptr, tuple_t* end) noexcept {
        auto strided = strided_range_gt<tuple_t>(ptr, end);
        source_ids = strided.members(&edge_t::source_id);
        target_ids = strided.members(&edge_t::target_id);
        edge_ids = strided.members(&edge_t::id);
    }

    inline edges_range_gt(std::vector<edge_t> const& edges) noexcept
        : edges_range_gt(edges.data(), edges.data() + edges.size()) {}

    inline std::size_t size() const noexcept { return std::min(source_ids.count(), target_ids.count()); }

    inline edge_t operator[](std::size_t i) const noexcept {
        edge_t result;
        result.source_id = source_ids[i];
        result.target_id = target_ids[i];
        result.id = edge_ids[i];
        return result;
    }
};

using edges_span_t = edges_range_gt<ukv_key_t>;
using edges_view_t = edges_range_gt<ukv_key_t const>;

inline ukv_vertex_role_t invert(ukv_vertex_role_t role) {
    switch (role) {
    case ukv_vertex_source_k: return ukv_vertex_target_k;
    case ukv_vertex_target_k: return ukv_vertex_source_k;
    case ukv_vertex_role_any_k: return ukv_vertex_role_unknown_k;
    case ukv_vertex_role_unknown_k: return ukv_vertex_role_any_k;
    }
    __builtin_unreachable();
}

/**
 * @brief A stream of all @c `edge_t`s in a graph.
 * No particular order is guaranteed.
 */
class adjacency_stream_t {

    ukv_t db_ = nullptr;
    ukv_collection_t col_ = ukv_default_collection_k;
    ukv_txn_t txn_ = nullptr;

    edges_span_t fetched_edges_ = {};
    std::size_t fetched_offset_ = 0;

    managed_arena_t arena_;
    keys_stream_t vertex_stream_;

    status_t prefetch_gather() noexcept {

        auto vertices = vertex_stream_.keys_batch().strided();

        status_t status;
        ukv_vertex_degree_t* degrees_per_vertex = nullptr;
        ukv_key_t* neighborships_per_vertex = nullptr;
        ukv_vertex_role_t role = ukv_vertex_role_any_k;
        ukv_graph_find_edges(db_,
                             txn_,
                             vertices.count(),
                             &col_,
                             0,
                             vertices.begin().get(),
                             vertices.stride(),
                             &role,
                             0,
                             ukv_options_default_k,
                             &degrees_per_vertex,
                             &neighborships_per_vertex,
                             arena_.internal_cptr(),
                             status.internal_cptr());
        if (!status)
            return status;

        auto edges_begin = reinterpret_cast<edge_t*>(neighborships_per_vertex);
        auto edges_count = transform_reduce_n(degrees_per_vertex, vertices.size(), 0ul, [](ukv_vertex_degree_t deg) {
            return deg == ukv_vertex_degree_missing_k ? 0 : deg;
        });
        fetched_offset_ = 0;
        fetched_edges_ = {edges_begin, edges_begin + edges_count};
        return {};
    }

  public:
    using iterator_category = std::forward_iterator_tag;
    using difference_type = std::ptrdiff_t;
    using value_type = ukv_key_t;
    using pointer = ukv_key_t*;
    using reference = ukv_key_t&;

    static constexpr std::size_t default_read_ahead_k = 256;

    adjacency_stream_t(ukv_t db,
                       ukv_collection_t col = ukv_default_collection_k,
                       std::size_t read_ahead_vertices = keys_stream_t::default_read_ahead_k,
                       ukv_txn_t txn = nullptr)
        : db_(db), col_(col), txn_(txn), arena_(db), vertex_stream_(db, col, read_ahead_vertices, txn) {}

    adjacency_stream_t(adjacency_stream_t&&) = default;
    adjacency_stream_t& operator=(adjacency_stream_t&&) = default;

    adjacency_stream_t(adjacency_stream_t const&) = delete;
    adjacency_stream_t& operator=(adjacency_stream_t const&) = delete;

    status_t seek(ukv_key_t vertex_id) noexcept {
        auto status = vertex_stream_.seek(vertex_id);
        if (!status)
            return status;
        return prefetch_gather();
    }

    status_t advance() noexcept {

        if (fetched_offset_ >= fetched_edges_.size()) {
            auto status = vertex_stream_.seek_to_next_batch();
            if (!status)
                return status;
            return prefetch_gather();
        }

        ++fetched_offset_;
        return {};
    }

    /**
     * ! Unlike the `advance()`, canonically returns a self-reference,
     * ! meaning that the error must be propagated in a different way.
     * ! So we promote this iterator to `end()`, once an error occurs.
     */
    inline adjacency_stream_t& operator++() noexcept {
        status_t status = advance();
        if (status)
            return *this;

        fetched_edges_ = {};
        fetched_offset_ = 0;
        return *this;
    }

    edge_t edge() const noexcept { return fetched_edges_[fetched_offset_]; }
    edge_t operator*() const noexcept { return edge(); }
    status_t seek_to_first() noexcept { return seek(std::numeric_limits<ukv_key_t>::min()); }
    status_t seek_to_next_batch() noexcept {
        auto status = vertex_stream_.seek_to_next_batch();
        if (!status)
            return status;
        return prefetch_gather();
    }

    /**
     * @brief Exposes all the fetched edges at once, including the passed ones.
     * Should be used with `seek_to_next_batch`. Next `advance` will do the same.
     */
    edges_span_t edges_batch() noexcept {
        fetched_offset_ = fetched_edges_.size();
        return fetched_edges_;
    }

    bool is_end() const noexcept { return vertex_stream_.is_end() && fetched_offset_ >= fetched_edges_.size(); }

    bool operator==(adjacency_stream_t const& other) const noexcept {
        return vertex_stream_ == other.vertex_stream_ && fetched_offset_ == other.fetched_offset_;
    }

    bool operator!=(adjacency_stream_t const& other) const noexcept {
        return vertex_stream_ != other.vertex_stream_ || fetched_offset_ != other.fetched_offset_;
    }
};

/**
 * @brief Wraps relational/linking operations with cleaner type system.
 * Controls mainly just the inverted index collection and keeps a local
 * memory buffer (tape) for read operations, so isn't thread-safe.
 * You can have one such object in every working thread, even for the
 * same graph collection. Supports updates/reads from within a transaction.
 */
class graph_ref_t {
    collection_t& collection_;
    any_arena_t arena_;

  public:
    graph_ref_t(collection_t& col) noexcept : collection_(col), arena_(col.db()) {}

    graph_ref_t(graph_ref_t&& other) noexcept : collection_(other.collection_), arena_(std::move(other.arena_)) {}

    managed_arena_t& arena() noexcept { return arena_.managed(); }
    collection_t& collection() noexcept { return collection_; };
    graph_ref_t& on(managed_arena_t& arena) noexcept {
        arena_ = arena;
        return *this;
    }

    status_t upsert(edges_view_t const& edges) noexcept {
        status_t status;
        ukv_graph_upsert_edges(collection_.db(),
<<<<<<< HEAD
                               txn_,
                               edges.size(),
=======
                               collection_.txn(),
                               edges.edge_ids.count(),
>>>>>>> 2c0c4dda
                               collection_.internal_cptr(),
                               0,
                               edges.edge_ids.begin().get(),
                               edges.edge_ids.stride(),
                               edges.source_ids.begin().get(),
                               edges.source_ids.stride(),
                               edges.target_ids.begin().get(),
                               edges.target_ids.stride(),
                               ukv_options_default_k,
                               arena_.internal_cptr(),
                               status.internal_cptr());
        return status;
    }

    status_t remove(edges_view_t const& edges) noexcept {
        status_t status;
        ukv_graph_remove_edges(collection_.db(),
<<<<<<< HEAD
                               txn_,
                               edges.size(),
=======
                               collection_.txn(),
                               edges.edge_ids.count(),
>>>>>>> 2c0c4dda
                               collection_.internal_cptr(),
                               0,
                               edges.edge_ids.begin().get(),
                               edges.edge_ids.stride(),
                               edges.source_ids.begin().get(),
                               edges.source_ids.stride(),
                               edges.target_ids.begin().get(),
                               edges.target_ids.stride(),
                               ukv_options_default_k,
                               arena_.internal_cptr(),
                               status.internal_cptr());
        return status;
    }

    status_t remove(strided_range_gt<ukv_key_t const> vertices,
                    strided_range_gt<ukv_vertex_role_t const> roles = {ukv_vertex_role_any_k, 1},
                    bool transparent = false) noexcept {

        status_t status;
        ukv_options_t options = transparent ? ukv_option_read_transparent_k : ukv_options_default_k;

        ukv_graph_remove_vertices(collection_.db(),
                                  collection_.txn(),
                                  vertices.count(),
                                  collection_.internal_cptr(),
                                  0,
                                  vertices.begin().get(),
                                  vertices.stride(),
                                  roles.begin().get(),
                                  roles.stride(),
                                  options,
                                  arena_.internal_cptr(),
                                  status.internal_cptr());
        return status;
    }

    expected_gt<ukv_vertex_degree_t> degree(ukv_key_t vertex,
                                            ukv_vertex_role_t role = ukv_vertex_role_any_k,
                                            bool transparent = false) noexcept {

        auto maybe_degrees = degrees({vertex}, {role}, transparent);
        if (!maybe_degrees)
            return maybe_degrees.release_status();
        auto degrees = *maybe_degrees;
        return ukv_vertex_degree_t(degrees[0]);
    }

    expected_gt<indexed_range_gt<ukv_vertex_degree_t*>> degrees(
        strided_range_gt<ukv_key_t const> vertices,
        strided_range_gt<ukv_vertex_role_t const> roles = {ukv_vertex_role_any_k, 1},
        bool transparent = false) noexcept {

        status_t status;
        ukv_vertex_degree_t* degrees_per_vertex = nullptr;
        ukv_key_t* neighborships_per_vertex = nullptr;
        ukv_options_t options = static_cast<ukv_options_t>(
            (transparent ? ukv_option_read_transparent_k : ukv_options_default_k) | ukv_option_read_lengths_k);

        ukv_graph_find_edges(collection_.db(),
                             collection_.txn(),
                             vertices.count(),
                             collection_.internal_cptr(),
                             0,
                             vertices.begin().get(),
                             vertices.stride(),
                             roles.begin().get(),
                             roles.stride(),
                             options,
                             &degrees_per_vertex,
                             &neighborships_per_vertex,
                             arena_.internal_cptr(),
                             status.internal_cptr());
        if (!status)
            return status;

        return indexed_range_gt<ukv_vertex_degree_t*> {degrees_per_vertex, degrees_per_vertex + vertices.size()};
    }

    expected_gt<bool> contains(ukv_key_t vertex, bool transparent = false) noexcept {

        auto maybe_exists = contains(strided_range_gt<ukv_key_t const> {vertex}, transparent);
        if (!maybe_exists)
            return maybe_exists.release_status();
        auto exists = *maybe_exists;
        bool one_exists = exists[0];
        return one_exists;
    }

    /**
     * @brief Checks if certain vertices are present in the graph.
     * They maybe disconnected from everything else.
     */
    expected_gt<strided_range_gt<bool>> contains(strided_range_gt<ukv_key_t const> vertices,
                                                 bool transparent = false) noexcept {
        return value_refs_t {
            collection_.db(),
            collection_.txn(),
            strided_range_gt<ukv_collection_t const> {collection_.internal_cptr(), 0, vertices.size()},
            vertices,
        }
            .on(arena())
            .contains(ukv_format_binary_k, transparent);
    }

    using adjacency_range_t = range_gt<adjacency_stream_t>;

    inline expected_gt<adjacency_range_t> edges(
        std::size_t vertices_read_ahead = keys_stream_t::default_read_ahead_k) const noexcept {

        adjacency_stream_t b {collection_.db(), collection_, vertices_read_ahead, collection_.txn()};
        adjacency_stream_t e {collection_.db(), collection_, vertices_read_ahead, collection_.txn()};
        status_t status = b.seek_to_first();
        if (!status)
            return status;
        status = e.seek(ukv_key_unknown_k);
        if (!status)
            return status;

        adjacency_range_t result {std::move(b), std::move(e)};
        return result;
    }

    expected_gt<edges_span_t> edges(ukv_key_t vertex,
                                    ukv_vertex_role_t role = ukv_vertex_role_any_k,
                                    bool transparent = false) noexcept {
        status_t status;
        ukv_vertex_degree_t* degrees_per_vertex = nullptr;
        ukv_key_t* neighborships_per_vertex = nullptr;

        ukv_graph_find_edges(collection_.db(),
                             collection_.txn(),
                             1,
                             collection_.internal_cptr(),
                             0,
                             &vertex,
                             0,
                             &role,
                             0,
                             transparent ? ukv_option_read_transparent_k : ukv_options_default_k,
                             &degrees_per_vertex,
                             &neighborships_per_vertex,
                             arena_.internal_cptr(),
                             status.internal_cptr());
        if (!status)
            return status;

        ukv_vertex_degree_t edges_count = degrees_per_vertex[0];
        if (edges_count == ukv_vertex_degree_missing_k)
            return edges_span_t {};

        auto edges_begin = reinterpret_cast<edge_t*>(neighborships_per_vertex);
        return edges_span_t {edges_begin, edges_begin + edges_count};
    }

    expected_gt<edges_span_t> edges(ukv_key_t source, ukv_key_t target, bool transparent = false) noexcept {
        auto maybe_all = edges(source, ukv_vertex_source_k, transparent);
        if (!maybe_all)
            return maybe_all;

        edges_span_t all = *maybe_all;
        auto begin_and_end = std::equal_range(all.target_ids.begin(), all.target_ids.end(), target);
        auto begin_offset = begin_and_end.first - all.target_ids.begin();
        auto count = begin_and_end.second - begin_and_end.first;
        all.source_ids = all.source_ids.subspan(begin_offset, count);
        all.target_ids = all.target_ids.subspan(begin_offset, count);
        all.edge_ids = all.edge_ids.subspan(begin_offset, count);
        return all;
    }

    /**
     * @brief Finds all the edges, that have any of the supplied nodes in allowed roles.
     * In undirected graphs, some edges may come with inverse duplicates.
     */
    expected_gt<edges_span_t> edges_containing(
        strided_range_gt<ukv_key_t const> vertices,
        strided_range_gt<ukv_vertex_role_t const> roles = {ukv_vertex_role_any_k},
        bool transparent = false) noexcept {

        status_t status;
        ukv_vertex_degree_t* degrees_per_vertex = nullptr;
        ukv_key_t* neighborships_per_vertex = nullptr;

        ukv_graph_find_edges(collection_.db(),
                             collection_.txn(),
                             vertices.count(),
                             collection_.internal_cptr(),
                             0,
                             vertices.begin().get(),
                             vertices.stride(),
                             roles.begin().get(),
                             roles.stride(),
                             transparent ? ukv_option_read_transparent_k : ukv_options_default_k,
                             &degrees_per_vertex,
                             &neighborships_per_vertex,
                             arena_.internal_cptr(),
                             status.internal_cptr());
        if (!status)
            return status;

        auto edges_begin = reinterpret_cast<edge_t*>(neighborships_per_vertex);
        auto edges_count = transform_reduce_n(degrees_per_vertex, vertices.size(), 0ul, [](ukv_vertex_degree_t deg) {
            return deg == ukv_vertex_degree_missing_k ? 0 : deg;
        });

        return edges_span_t {edges_begin, edges_begin + edges_count};
    }

    status_t export_adjacency_list(std::string const& path,
                                   std::string_view column_separator,
                                   std::string_view line_delimiter);

    status_t import_adjacency_list(std::string const& path,
                                   std::string_view column_separator,
                                   std::string_view line_delimiter);
};

} // namespace unum::ukv<|MERGE_RESOLUTION|>--- conflicted
+++ resolved
@@ -285,13 +285,8 @@
     status_t upsert(edges_view_t const& edges) noexcept {
         status_t status;
         ukv_graph_upsert_edges(collection_.db(),
-<<<<<<< HEAD
-                               txn_,
+                               collection_.txn(),
                                edges.size(),
-=======
-                               collection_.txn(),
-                               edges.edge_ids.count(),
->>>>>>> 2c0c4dda
                                collection_.internal_cptr(),
                                0,
                                edges.edge_ids.begin().get(),
@@ -309,13 +304,8 @@
     status_t remove(edges_view_t const& edges) noexcept {
         status_t status;
         ukv_graph_remove_edges(collection_.db(),
-<<<<<<< HEAD
-                               txn_,
+                               collection_.txn(),
                                edges.size(),
-=======
-                               collection_.txn(),
-                               edges.edge_ids.count(),
->>>>>>> 2c0c4dda
                                collection_.internal_cptr(),
                                0,
                                edges.edge_ids.begin().get(),
