--- conflicted
+++ resolved
@@ -308,19 +308,8 @@
     py_docs_collection.def("__getitem__", &read_doc);
     py_docs_collection.def("__contains__", &has_doc);
 
-<<<<<<< HEAD
-    py_docs_collection.def("clear", [](py_collection_gt<docs_collection_t>& py_collection) {
-        py_db_t& py_db = *py_collection.py_db_ptr.lock().get();
-        database_t& db = py_db.native;
-        db.drop(py_collection.name.c_str()).throw_unhandled();
-        py_collection.native = db.collection<docs_collection_t>(py_collection.name.c_str()).throw_or_release();
-=======
-    py_docs_collection.def("clear", [](py_docs_collection_t& collection) { collection.binary.native.clear(); });
-
-    py_docs_collection.def("patch", [](py_docs_collection_t& collection, py::object key_py, py::object val_py) {
-        merge_patch(collection, key_py, val_py, ukv_doc_modify_patch_k);
->>>>>>> 4c1ee851
-    });
+    py_docs_collection.def("clear",
+                           [](py_collection_gt < docs_collection_t & collection) { collection.binary.native.clear(); });
 
     py_docs_collection.def("merge", &merge);
     py_docs_collection.def("patch", &patch);
