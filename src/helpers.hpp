--- conflicted
+++ resolved
@@ -319,22 +319,14 @@
 };
 
 struct stl_arena_t {
-<<<<<<< HEAD
-    explicit stl_arena_t(monotonic_resource_t* mem_resource) : resource(mem_resource) {}
-
-    explicit stl_arena_t(size_t buffer_size = 1024 * 1024,
-                         std::pmr::memory_resource* upstream = std::pmr::get_default_resource())
-        : resource(buffer_size, 16ul, upstream) {
-        std::pmr::set_default_resource(&resource);
-    }
-    ~stl_arena_t() { std::pmr::set_default_resource(std::pmr::new_delete_resource()); }
-=======
     explicit stl_arena_t(monotonic_resource_t* mem_resource) noexcept : resource(mem_resource) {}
     explicit stl_arena_t( //
         std::size_t buffer_size = 1024ul * 1024ul,
         std::pmr::memory_resource* upstream = std::pmr::get_default_resource())
-        : resource(buffer_size, 64ul, upstream) {}
->>>>>>> 6c185c95
+        : resource(buffer_size, 64ul, upstream) {
+        std::pmr::set_default_resource(&resource);
+    }
+    ~stl_arena_t() { std::pmr::set_default_resource(std::pmr::new_delete_resource()); }
 
     template <typename at>
     span_gt<at> alloc(std::size_t size, ukv_error_t* c_error, std::size_t alignment = sizeof(at)) noexcept {
