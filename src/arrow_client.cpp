--- conflicted
+++ resolved
@@ -58,11 +58,7 @@
 void ukv_database_init(ukv_database_init_t* c_ptr) {
 
     ukv_database_init_t& c = *c_ptr;
-<<<<<<< HEAD
-    
-=======
-
->>>>>>> a1eadb52
+
     safe_section("Starting client", c.error, [&] {
         if (!c.config || !std::strlen(c.config))
             c.config = "grpc://0.0.0.0:38709";
